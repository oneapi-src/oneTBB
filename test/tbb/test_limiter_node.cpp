/*
    Copyright (c) 2005-2024 Intel Corporation

    Licensed under the Apache License, Version 2.0 (the "License");
    you may not use this file except in compliance with the License.
    You may obtain a copy of the License at

        http://www.apache.org/licenses/LICENSE-2.0

    Unless required by applicable law or agreed to in writing, software
    distributed under the License is distributed on an "AS IS" BASIS,
    WITHOUT WARRANTIES OR CONDITIONS OF ANY KIND, either express or implied.
    See the License for the specific language governing permissions and
    limitations under the License.
*/

#if __INTEL_COMPILER && _MSC_VER
#pragma warning(disable : 2586) // decorated name length exceeded, name was truncated
#endif

#include "common/config.h"

#include "tbb/flow_graph.h"

#include "common/test.h"
#include "common/utils.h"
#include "common/utils_assert.h"
#include "common/test_follows_and_precedes_api.h"
#include "tbb/global_control.h"

#include <atomic>


//! \file test_limiter_node.cpp
//! \brief Test for [flow_graph.limiter_node] specification


const int L = 10;
const int N = 1000;

using tbb::detail::d2::SUCCESSFULLY_ENQUEUED;
using tbb::detail::d2::graph_task;

template< typename T >
struct serial_receiver : public tbb::flow::receiver<T>, utils::NoAssign {
   T next_value;
   tbb::flow::graph& my_graph;

   serial_receiver(tbb::flow::graph& g) : next_value(T(0)), my_graph(g) {}

   graph_task* try_put_task( const T &v ) override {
       CHECK_MESSAGE( next_value++  == v, "" );
       return const_cast<graph_task*>(SUCCESSFULLY_ENQUEUED);
   }

#if __TBB_PREVIEW_FLOW_GRAPH_TRY_PUT_AND_WAIT
    graph_task * try_put_task( const T &v, const tbb::detail::d2::message_metainfo& ) override {
        return try_put_task(v);
    }
#endif

    tbb::flow::graph& graph_reference() const override {
        return my_graph;
    }
};

template< typename T >
struct parallel_receiver : public tbb::flow::receiver<T>, utils::NoAssign {

    std::atomic<int> my_count;
    tbb::flow::graph& my_graph;

    parallel_receiver(tbb::flow::graph& g) : my_graph(g) { my_count = 0; }

    graph_task* try_put_task( const T &/*v*/ ) override {
       ++my_count;
       return const_cast<graph_task*>(SUCCESSFULLY_ENQUEUED);
    }

#if __TBB_PREVIEW_FLOW_GRAPH_TRY_PUT_AND_WAIT
    graph_task * try_put_task( const T &v, const tbb::detail::d2::message_metainfo& ) override {
        return try_put_task(v);
    }
#endif

    tbb::flow::graph& graph_reference() const override {
        return my_graph;
    }
};

template< typename T >
struct empty_sender : public tbb::flow::sender<T> {
        typedef typename tbb::flow::sender<T>::successor_type successor_type;

        bool register_successor( successor_type & ) override { return false; }
        bool remove_successor( successor_type & ) override { return false; }
};


template< typename T >
struct put_body : utils::NoAssign {

    tbb::flow::limiter_node<T> &my_lim;
    std::atomic<int> &my_accept_count;

    put_body( tbb::flow::limiter_node<T> &lim, std::atomic<int> &accept_count ) :
        my_lim(lim), my_accept_count(accept_count) {}

    void operator()( int ) const {
        for ( int i = 0; i < L; ++i ) {
            bool msg = my_lim.try_put( T(i) );
            if ( msg == true )
               ++my_accept_count;
        }
    }
};

template< typename T >
struct put_dec_body : utils::NoAssign {

    tbb::flow::limiter_node<T> &my_lim;
    std::atomic<int> &my_accept_count;

    put_dec_body( tbb::flow::limiter_node<T> &lim, std::atomic<int> &accept_count ) :
        my_lim(lim), my_accept_count(accept_count) {}

    void operator()( int ) const {
        int local_accept_count = 0;
        while ( local_accept_count < N ) {
            bool msg = my_lim.try_put( T(local_accept_count) );
            if ( msg == true ) {
                ++local_accept_count;
                ++my_accept_count;
                my_lim.decrementer().try_put( tbb::flow::continue_msg() );
            }
        }
    }

};

template< typename T >
void test_puts_with_decrements( int num_threads, tbb::flow::limiter_node< T >& lim , tbb::flow::graph& g) {
    parallel_receiver<T> r(g);
    empty_sender< tbb::flow::continue_msg > s;
    std::atomic<int> accept_count;
    accept_count = 0;
    tbb::flow::make_edge( lim, r );
    tbb::flow::make_edge(s, lim.decrementer());

    // test puts with decrements
    utils::NativeParallelFor( num_threads, put_dec_body<T>(lim, accept_count) );
    int c = accept_count;
    CHECK_MESSAGE( c == N*num_threads, "" );
    CHECK_MESSAGE( r.my_count == N*num_threads, "" );
}

//
// Tests
//
// limiter only forwards below the limit, multiple parallel senders / single receiver
// multiple parallel senders that put to decrement at each accept, limiter accepts new messages
//
//
template< typename T >
int test_parallel(int num_threads) {

   // test puts with no decrements
   for ( int i = 0; i < L; ++i ) {
       tbb::flow::graph g;
       tbb::flow::limiter_node< T > lim(g, i);
       parallel_receiver<T> r(g);
       std::atomic<int> accept_count;
       accept_count = 0;
       tbb::flow::make_edge( lim, r );
       // test puts with no decrements
       utils::NativeParallelFor( num_threads, put_body<T>(lim, accept_count) );
       g.wait_for_all();
       int c = accept_count;
       CHECK_MESSAGE( c == i, "" );
   }

   // test puts with decrements
   for ( int i = 1; i < L; ++i ) {
       tbb::flow::graph g;
       tbb::flow::limiter_node< T > lim(g, i);
       test_puts_with_decrements(num_threads, lim, g);
       tbb::flow::limiter_node< T > lim_copy( lim );
       test_puts_with_decrements(num_threads, lim_copy, g);
   }

   return 0;
}

//
// Tests
//
// limiter only forwards below the limit, single sender / single receiver
// at reject, a put to decrement, will cause next message to be accepted
//
template< typename T >
int test_serial() {

   // test puts with no decrements
   for ( int i = 0; i < L; ++i ) {
       tbb::flow::graph g;
       tbb::flow::limiter_node< T > lim(g, i);
       serial_receiver<T> r(g);
       tbb::flow::make_edge( lim, r );
       for ( int j = 0; j < L; ++j ) {
           bool msg = lim.try_put( T(j) );
           CHECK_MESSAGE( (( j < i && msg == true ) || ( j >= i && msg == false )), "" );
       }
       g.wait_for_all();
   }

   // test puts with decrements
   for ( int i = 1; i < L; ++i ) {
       tbb::flow::graph g;
       tbb::flow::limiter_node< T > lim(g, i);
       serial_receiver<T> r(g);
       empty_sender< tbb::flow::continue_msg > s;
       tbb::flow::make_edge( lim, r );
       tbb::flow::make_edge(s, lim.decrementer());
       for ( int j = 0; j < N; ++j ) {
           bool msg = lim.try_put( T(j) );
           CHECK_MESSAGE( (( j < i && msg == true ) || ( j >= i && msg == false )), "" );
           if ( msg == false ) {
               lim.decrementer().try_put( tbb::flow::continue_msg() );
               msg = lim.try_put( T(j) );
               CHECK_MESSAGE( msg == true, "" );
           }
       }
   }
   return 0;
}

// reported bug in limiter (https://community.intel.com/t5/Intel-oneAPI-Threading-Building/multifun-node-try-put-several-messages-to-one-successor-crashes/m-p/922844)
#define DECREMENT_OUTPUT 1  // the port number of the decrement output of the multifunction_node
#define LIMITER_OUTPUT 0    // port number of the integer output

typedef tbb::flow::multifunction_node<int, std::tuple<int,tbb::flow::continue_msg> > mfnode_type;

std::atomic<size_t> emit_count;
std::atomic<size_t> emit_sum;
std::atomic<size_t> receive_count;
std::atomic<size_t> receive_sum;

struct mfnode_body {
    int max_cnt;
    std::atomic<int>* my_cnt;
    mfnode_body(const int& _max, std::atomic<int> &_my) : max_cnt(_max), my_cnt(&_my)  { }
    void operator()(const int &/*in*/, mfnode_type::output_ports_type &out) {
        int lcnt = ++(*my_cnt);
        if(lcnt > max_cnt) {
            return;
        }
        // put one continue_msg to the decrement of the limiter.
        if(!std::get<DECREMENT_OUTPUT>(out).try_put(tbb::flow::continue_msg())) {
            CHECK_MESSAGE( (false),"Unexpected rejection of decrement");
        }
        {
            // put messages to the input of the limiter_node until it rejects.
            while( std::get<LIMITER_OUTPUT>(out).try_put(lcnt) ) {
                emit_sum += lcnt;
                ++emit_count;
            }
        }
    }
};

struct fn_body {
    int operator()(const int &in) {
        receive_sum += in;
        ++receive_count;
        return in;
    }
};

//                   +------------+
//    +---------+    |            v
//    | mf_node |0---+       +----------+          +----------+
// +->|         |1---------->| lim_node |--------->| fn_node  |--+
// |  +---------+            +----------+          +----------+  |
// |                                                             |
// |                                                             |
// +-------------------------------------------------------------+
//
void
test_multifunction_to_limiter(int _max, int _nparallel) {
    tbb::flow::graph g;
    emit_count = 0;
    emit_sum = 0;
    receive_count = 0;
    receive_sum = 0;
    std::atomic<int> local_cnt;
    local_cnt = 0;
    mfnode_type mf_node(g, tbb::flow::unlimited, mfnode_body(_max, local_cnt));
    tbb::flow::function_node<int, int> fn_node(g, tbb::flow::unlimited, fn_body());
    tbb::flow::limiter_node<int> lim_node(g, _nparallel);
    tbb::flow::make_edge(tbb::flow::output_port<LIMITER_OUTPUT>(mf_node), lim_node);
    tbb::flow::make_edge(tbb::flow::output_port<DECREMENT_OUTPUT>(mf_node), lim_node.decrementer());
    tbb::flow::make_edge(lim_node, fn_node);
    tbb::flow::make_edge(fn_node, mf_node);

    mf_node.try_put(1);
    g.wait_for_all();
    CHECK_MESSAGE( (emit_count == receive_count), "counts do not match");
    CHECK_MESSAGE( (emit_sum == receive_sum), "sums do not match");

    // reset, test again
    g.reset();
    emit_count = 0;
    emit_sum = 0;
    receive_count = 0;
    receive_sum = 0;
    local_cnt = 0;
    mf_node.try_put(1);
    g.wait_for_all();
    CHECK_MESSAGE( (emit_count == receive_count), "counts do not match");
    CHECK_MESSAGE( (emit_sum == receive_sum), "sums do not match");
}


void
test_continue_msg_reception() {
    tbb::flow::graph g;
    tbb::flow::limiter_node<int> ln(g,2);
    tbb::flow::queue_node<int>   qn(g);
    tbb::flow::make_edge(ln, qn);
    ln.decrementer().try_put(tbb::flow::continue_msg());
    ln.try_put(42);
    g.wait_for_all();
    int outint;
    CHECK_MESSAGE( (qn.try_get(outint) && outint == 42), "initial put to decrement stops node");
}


//
// This test ascertains that if a message is not successfully put
// to a successor, the message is not dropped but released.
//

void test_reserve_release_messages() {
    using namespace tbb::flow;
    graph g;

    //making two queue_nodes: one broadcast_node and one limiter_node
    queue_node<int> input_queue(g);
    queue_node<int> output_queue(g);
    broadcast_node<int> broad(g);
    limiter_node<int, int> limit(g,2); //threshold of 2

    //edges
    make_edge(input_queue, limit);
    make_edge(limit, output_queue);
    make_edge(broad,limit.decrementer());

    int list[4] = {19, 33, 72, 98}; //list to be put to the input queue

    input_queue.try_put(list[0]); // succeeds
    input_queue.try_put(list[1]); // succeeds
    input_queue.try_put(list[2]); // fails, stored in upstream buffer
    g.wait_for_all();

    remove_edge(limit, output_queue); //remove successor

    //sending message to the decrement port of the limiter
    broad.try_put(1); //failed message retrieved.
    g.wait_for_all();

    tbb::flow::make_edge(limit, output_queue); //putting the successor back

    broad.try_put(1);  //drop the count

    input_queue.try_put(list[3]);  //success
    g.wait_for_all();

    int var=0;

    for (int i=0; i<4; i++) {
        output_queue.try_get(var);
        CHECK_MESSAGE( (var==list[i]), "some data dropped, input does not match output");
        g.wait_for_all();
    }
}

void test_decrementer() {
    const int threshold = 5;
    tbb::flow::graph g;
    tbb::flow::limiter_node<int, int> limit(g, threshold);
    tbb::flow::queue_node<int> queue(g);
    make_edge(limit, queue);
    int m = 0;
    CHECK_MESSAGE( ( limit.try_put( m++ )), "Newly constructed limiter node does not accept message." );
    CHECK_MESSAGE( limit.decrementer().try_put( -threshold ), // close limiter's gate
                   "Limiter node decrementer's port does not accept message." );
    CHECK_MESSAGE( ( !limit.try_put( m++ )), "Closed limiter node's accepts message." );
    CHECK_MESSAGE( limit.decrementer().try_put( threshold + 5 ),  // open limiter's gate
                   "Limiter node decrementer's port does not accept message." );
    for( int i = 0; i < threshold; ++i )
        CHECK_MESSAGE( ( limit.try_put( m++ )), "Limiter node does not accept message while open." );
    CHECK_MESSAGE( ( !limit.try_put( m )), "Limiter node's gate is not closed." );
    g.wait_for_all();
    int expected[] = {0, 2, 3, 4, 5, 6};
    int actual = -1; m = 0;
    while( queue.try_get(actual) )
        CHECK_MESSAGE( actual == expected[m++], "" );
    CHECK_MESSAGE( ( sizeof(expected) / sizeof(expected[0]) == m), "Not all messages have been processed." );
    g.wait_for_all();

    const size_t threshold2 = size_t(-1);
    tbb::flow::limiter_node<int, long long> limit2(g, threshold2);
    make_edge(limit2, queue);
    CHECK_MESSAGE( ( limit2.try_put( 1 )), "Newly constructed limiter node does not accept message." );
    long long decrement_value = (long long)( size_t(-1)/2 );
    CHECK_MESSAGE( limit2.decrementer().try_put( -decrement_value ),
                   "Limiter node decrementer's port does not accept message" );
    CHECK_MESSAGE( ( limit2.try_put( 2 )), "Limiter's gate should not be closed yet." );
    CHECK_MESSAGE( limit2.decrementer().try_put( -decrement_value ),
                   "Limiter node decrementer's port does not accept message" );
    CHECK_MESSAGE( ( !limit2.try_put( 3 )), "Overflow happened for internal counter." );
    int expected2[] = {1, 2};
    actual = -1; m = 0;
    while( queue.try_get(actual) )
        CHECK_MESSAGE( actual == expected2[m++], "" );
    CHECK_MESSAGE( ( sizeof(expected2) / sizeof(expected2[0]) == m), "Not all messages have been processed." );
    g.wait_for_all();

    const size_t threshold3 = 10;
    tbb::flow::limiter_node<int, long long> limit3(g, threshold3);
    make_edge(limit3, queue);
    long long decrement_value3 = 3;
    CHECK_MESSAGE( limit3.decrementer().try_put( -decrement_value3 ),
                   "Limiter node decrementer's port does not accept message" );

    m = 0;
    while( limit3.try_put( m ) ){ m++; };
    CHECK_MESSAGE( m == threshold3 - decrement_value3, "Not all messages have been accepted." );

    actual = -1; m = 0;
    while( queue.try_get(actual) ){
        CHECK_MESSAGE( actual == m++, "Not all messages have been processed." );
    }

    g.wait_for_all();
    CHECK_MESSAGE( m == threshold3 - decrement_value3, "Not all messages have been processed." );
}

void test_try_put_without_successors() {
    tbb::flow::graph g;
    int try_put_num{3};
    tbb::flow::buffer_node<int> bn(g);
    tbb::flow::limiter_node<int> ln(g, try_put_num);

    tbb::flow::make_edge(bn, ln);

    int i = 1;
    for (; i <= try_put_num; i++)
        bn.try_put(i);

    std::atomic<int> counter{0};
    tbb::flow::function_node<int, int> fn(g, tbb::flow::unlimited,
        [&](int input) {
            counter += input;
            return int{};
        }
    );

    tbb::flow::make_edge(ln, fn);

    g.wait_for_all();
    CHECK((counter == i * try_put_num / 2));

    // Check the lost message
    tbb::flow::remove_edge(bn, ln);
    ln.decrementer().try_put(tbb::flow::continue_msg());
    bn.try_put(try_put_num + 1);
    g.wait_for_all();
    CHECK((counter == i * try_put_num / 2));

}

#if __TBB_PREVIEW_FLOW_GRAPH_NODE_SET
#include <array>
#include <vector>
void test_follows_and_precedes_api() {
    using msg_t = tbb::flow::continue_msg;

    std::array<msg_t, 3> messages_for_follows= { {msg_t(), msg_t(), msg_t()} };
    std::vector<msg_t> messages_for_precedes = {msg_t()};

    follows_and_precedes_testing::test_follows
        <msg_t, tbb::flow::limiter_node<msg_t, msg_t>>(messages_for_follows, 1000);
    follows_and_precedes_testing::test_precedes
        <msg_t, tbb::flow::limiter_node<msg_t, msg_t>>(messages_for_precedes, 1000);

}
#endif

#if __TBB_CPP17_DEDUCTION_GUIDES_PRESENT
void test_deduction_guides() {
    using namespace tbb::flow;

    graph g;
    broadcast_node<int> br(g);
    limiter_node<int> l0(g, 100);

#if __TBB_PREVIEW_FLOW_GRAPH_NODE_SET
    limiter_node l1(follows(br), 100);
    static_assert(std::is_same_v<decltype(l1), limiter_node<int>>);

    limiter_node l2(precedes(br), 100);
    static_assert(std::is_same_v<decltype(l2), limiter_node<int>>);
#endif

    limiter_node l3(l0);
    static_assert(std::is_same_v<decltype(l3), limiter_node<int>>);
}
#endif

void test_decrement_while_try_put_task() {
    constexpr int threshold = 50000;

    tbb::flow::graph graph{};
    std::atomic<int> processed;
    tbb::flow::input_node<int> input{ graph, [&](tbb::flow_control & fc) -> int {
        static int i = {};
        if (i++ >= threshold) fc.stop();
        return i;
    }};
    tbb::flow::limiter_node<int, int> blockingNode{ graph, 1 };
    tbb::flow::multifunction_node<int, std::tuple<int>> processing{ graph, tbb::flow::serial,
        [&](const int & value, typename decltype(processing)::output_ports_type & out) {
            if (value != threshold)
                std::get<0>(out).try_put(1);
            processed.store(value);
        }};

    tbb::flow::make_edge(input, blockingNode);
    tbb::flow::make_edge(blockingNode, processing);
    tbb::flow::make_edge(processing, blockingNode.decrementer());

    input.activate();

    graph.wait_for_all();
    CHECK_MESSAGE(processed.load() == threshold, "decrementer terminate flow graph work");
}

#if __TBB_PREVIEW_FLOW_GRAPH_TRY_PUT_AND_WAIT
void test_try_put_and_wait() {
    tbb::task_arena arena(1);

    arena.execute([] {
        tbb::flow::graph g;

        std::vector<int> start_work_items;
        std::vector<int> processed_items;
        std::vector<int> new_work_items;
        int wait_message = 10;

        for (int i = 0; i < wait_message; ++i) {
            start_work_items.emplace_back(i);
            new_work_items.emplace_back(i + 1 + wait_message);
        }

        std::size_t threshold = start_work_items.size() + 1;
        CHECK_MESSAGE(new_work_items.size() < threshold, "Incorrect test setup");

        tbb::flow::limiter_node<int> limiter(g, threshold);
        tbb::flow::function_node<int, tbb::flow::continue_msg> function(g, tbb::flow::serial,
            [&](int input) {
                if (input == wait_message) {
                    for (auto item : new_work_items) {
                        limiter.try_put(item);
                    }
                }
                processed_items.emplace_back(input);
            });

        tbb::flow::make_edge(limiter, function);
        tbb::flow::make_edge(function, limiter.decrementer());

        for (auto item : start_work_items) {
            limiter.try_put(item);
        }

        limiter.try_put_and_wait(wait_message);

        // Since function is a serial queueing function_node, all start_work_items would be added to the queue
        // and processed in FIFO order. wait_message would be added and processed last. Each item in start_work_items
        // should put an item to a decrementer edge and hence new_work_items should not be missed as well

        std::size_t check_index = 0;

        for (auto item : start_work_items) {
            CHECK_MESSAGE(processed_items[check_index++] == item, "Unexpected start_work_items processing");
        }
        CHECK_MESSAGE(processed_items[check_index++] == wait_message, "Unexpected wait_message processing");
<<<<<<< HEAD
=======
        CHECK_MESSAGE(check_index == processed_items.size(), "Unexpected number of messages");
>>>>>>> d67ee734

        g.wait_for_all();

        for (auto item : new_work_items) {
            CHECK_MESSAGE(processed_items[check_index++] == item, "Unexpected new_work_items processing");
        }
        CHECK(check_index == processed_items.size());
    });
}
#endif

//! Test puts on limiter_node with decrements and varying parallelism levels
//! \brief \ref error_guessing
TEST_CASE("Serial and parallel tests") {
    for (unsigned i = 1; i <= 2 * utils::MaxThread; ++i) {
        tbb::task_arena arena(i);
        arena.execute(
            [i]() {
                test_serial<int>();
                test_parallel<int>(i);
            }
        );
    }
}

//! Test initial put of continue_msg on decrementer port does not stop message flow
//! \brief \ref error_guessing
TEST_CASE("Test continue_msg reception") {
    test_continue_msg_reception();
}

//! Test put message on decrementer port does not stop message flow
//! \brief \ref error_guessing
TEST_CASE("Test try_put to decrementer while try_put to limiter_node") {
    test_decrement_while_try_put_task();
}

//! Test multifunction_node connected to limiter_node
//! \brief \ref error_guessing
TEST_CASE("Multifunction connected to limiter") {
    test_multifunction_to_limiter(30,3);
    test_multifunction_to_limiter(300,13);
    test_multifunction_to_limiter(3000,1);
}

//! Test message release if successor doesn't accept
//! \brief \ref requirement
TEST_CASE("Message is released if successor does not accept") {
    test_reserve_release_messages();
}

//! Test decrementer
//! \brief \ref requirement \ref error_guessing
TEST_CASE("Decrementer") {
    test_decrementer();
}

//! Test try_put() without successor
//! \brief \ref error_guessing
TEST_CASE("Test try_put() without successors") {
    test_try_put_without_successors();
}

#if __TBB_PREVIEW_FLOW_GRAPH_NODE_SET
//! Test follows and precedes API
//! \brief \ref error_guessing
TEST_CASE( "Support for follows and precedes API" ) {
    test_follows_and_precedes_api();
}
#endif

#if __TBB_CPP17_DEDUCTION_GUIDES_PRESENT
//! Test deduction guides
//! \brief \ref requirement
TEST_CASE( "Deduction guides" ) {
    test_deduction_guides();
}
#endif

struct TestLargeStruct {
    char bytes[512]{ 0 };
};

//! Test correct node deallocation while using small_object_pool.
//! (see https://github.com/oneapi-src/oneTBB/issues/639)
//! \brief \ref error_guessing
TEST_CASE("Test correct node deallocation while using small_object_pool") {
    tbb::flow::graph graph;
    tbb::flow::queue_node<TestLargeStruct> input_node( graph );
    tbb::flow::function_node<TestLargeStruct> func( graph, tbb::flow::serial,
        [](const TestLargeStruct& input) { return input; } );

    tbb::flow::make_edge( input_node, func );
    CHECK( input_node.try_put( TestLargeStruct{} ) );
    graph.wait_for_all();

    tbb::task_scheduler_handle handle{ tbb::attach{} };
    tbb::finalize( handle, std::nothrow );
}

#if __TBB_PREVIEW_FLOW_GRAPH_TRY_PUT_AND_WAIT
//! \brief \ref error_guessing
TEST_CASE("test limiter_node try_put_and_wait") {
    test_try_put_and_wait();
}
#endif<|MERGE_RESOLUTION|>--- conflicted
+++ resolved
@@ -596,10 +596,7 @@
             CHECK_MESSAGE(processed_items[check_index++] == item, "Unexpected start_work_items processing");
         }
         CHECK_MESSAGE(processed_items[check_index++] == wait_message, "Unexpected wait_message processing");
-<<<<<<< HEAD
-=======
         CHECK_MESSAGE(check_index == processed_items.size(), "Unexpected number of messages");
->>>>>>> d67ee734
 
         g.wait_for_all();
 
