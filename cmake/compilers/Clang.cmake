# Copyright (c) 2020-2021 Intel Corporation
#
# Licensed under the Apache License, Version 2.0 (the "License");
# you may not use this file except in compliance with the License.
# You may obtain a copy of the License at
#
#     http://www.apache.org/licenses/LICENSE-2.0
#
# Unless required by applicable law or agreed to in writing, software
# distributed under the License is distributed on an "AS IS" BASIS,
# WITHOUT WARRANTIES OR CONDITIONS OF ANY KIND, either express or implied.
# See the License for the specific language governing permissions and
# limitations under the License.

if (MINGW)
    set(TBB_LINK_DEF_FILE_FLAG "")
    set(TBB_DEF_FILE_PREFIX "")
elseif (APPLE)
    set(TBB_LINK_DEF_FILE_FLAG -Wl,-exported_symbols_list,)
    set(TBB_DEF_FILE_PREFIX mac${TBB_ARCH})

    # For correct ucontext.h structures layout
    set(TBB_COMMON_COMPILE_FLAGS ${TBB_COMMON_COMPILE_FLAGS} -D_XOPEN_SOURCE)
else()
    set(TBB_LINK_DEF_FILE_FLAG -Wl,--version-script=)
    set(TBB_DEF_FILE_PREFIX lin${TBB_ARCH})
endif()

# Depfile options (e.g. -MD) are inserted automatically in some cases.
# Don't add -MMD to avoid conflicts in such cases.
if (NOT CMAKE_GENERATOR MATCHES "Ninja" AND NOT CMAKE_CXX_DEPENDS_USE_COMPILER)
    set(TBB_MMD_FLAG -MMD)
endif()

set(TBB_WARNING_LEVEL -Wall -Wextra $<$<BOOL:${TBB_STRICT}>:-Werror>)
set(TBB_TEST_WARNING_FLAGS -Wshadow -Wcast-qual -Woverloaded-virtual -Wnon-virtual-dtor)

# Ignore -Werror set through add_compile_options() or added to CMAKE_CXX_FLAGS if TBB_STRICT is disabled.
if (NOT TBB_STRICT AND COMMAND tbb_remove_compile_flag)
    tbb_remove_compile_flag(-Werror)
endif()

# Enable Intel(R) Transactional Synchronization Extensions (-mrtm) and WAITPKG instructions support (-mwaitpkg) on relevant processors
if (CMAKE_SYSTEM_PROCESSOR MATCHES "(x86|AMD64)")
    set(TBB_COMMON_COMPILE_FLAGS ${TBB_COMMON_COMPILE_FLAGS} -mrtm $<$<NOT:$<VERSION_LESS:${CMAKE_CXX_COMPILER_VERSION},12.0>>:-mwaitpkg>)
endif()

if (NOT MINGW)
    set(TBB_COMMON_LINK_LIBS dl)
endif()

if (ANDROID_PLATFORM)
    set(TBB_COMMON_COMPILE_FLAGS ${TBB_COMMON_COMPILE_FLAGS} $<$<NOT:$<CONFIG:Debug>>:-D_FORTIFY_SOURCE=2>)
endif()

<<<<<<< HEAD
if (MINGW)
    list(APPEND TBB_COMMON_COMPILE_FLAGS -U__STRICT_ANSI__)
=======
# Enabling LTO on Android causes the NDK bug.
# NDK throws the warning: "argument unused during compilation: '-Wa,--noexecstack'"
if (NOT ANDROID_PLATFORM)
    set(TBB_IPO_COMPILE_FLAGS $<$<NOT:$<CONFIG:Debug>>:-flto>)
    set(TBB_IPO_LINK_FLAGS $<$<NOT:$<CONFIG:Debug>>:-flto>)
>>>>>>> 112076d0
endif()

# TBB malloc settings
set(TBBMALLOC_LIB_COMPILE_FLAGS -fno-rtti -fno-exceptions)<|MERGE_RESOLUTION|>--- conflicted
+++ resolved
@@ -53,16 +53,15 @@
     set(TBB_COMMON_COMPILE_FLAGS ${TBB_COMMON_COMPILE_FLAGS} $<$<NOT:$<CONFIG:Debug>>:-D_FORTIFY_SOURCE=2>)
 endif()
 
-<<<<<<< HEAD
 if (MINGW)
     list(APPEND TBB_COMMON_COMPILE_FLAGS -U__STRICT_ANSI__)
-=======
+endif()
+
 # Enabling LTO on Android causes the NDK bug.
 # NDK throws the warning: "argument unused during compilation: '-Wa,--noexecstack'"
 if (NOT ANDROID_PLATFORM)
     set(TBB_IPO_COMPILE_FLAGS $<$<NOT:$<CONFIG:Debug>>:-flto>)
     set(TBB_IPO_LINK_FLAGS $<$<NOT:$<CONFIG:Debug>>:-flto>)
->>>>>>> 112076d0
 endif()
 
 # TBB malloc settings
