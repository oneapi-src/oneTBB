# Copyright (c) 2020-2021 Intel Corporation
#
# Licensed under the Apache License, Version 2.0 (the "License");
# you may not use this file except in compliance with the License.
# You may obtain a copy of the License at
#
#     http://www.apache.org/licenses/LICENSE-2.0
#
# Unless required by applicable law or agreed to in writing, software
# distributed under the License is distributed on an "AS IS" BASIS,
# WITHOUT WARRANTIES OR CONDITIONS OF ANY KIND, either express or implied.
# See the License for the specific language governing permissions and
# limitations under the License.

<<<<<<< HEAD
if (MINGW)
    set(TBB_LINK_DEF_FILE_FLAG "")
    set(TBB_DEF_FILE_PREFIX "")
elseif (UNIX AND NOT APPLE)
    set(TBB_LINK_DEF_FILE_FLAG -Wl,--version-script=)
    set(TBB_DEF_FILE_PREFIX lin${TBB_ARCH})
endif()
set(TBB_MMD_FLAG -MMD)
=======
if (APPLE)
    set(TBB_LINK_DEF_FILE_FLAG -Wl,-exported_symbols_list,)
    set(TBB_DEF_FILE_PREFIX mac${TBB_ARCH})

    # For correct ucontext.h structures layout
    set(TBB_COMMON_COMPILE_FLAGS ${TBB_COMMON_COMPILE_FLAGS} -D_XOPEN_SOURCE)
else()
    set(TBB_LINK_DEF_FILE_FLAG -Wl,--version-script=)
    set(TBB_DEF_FILE_PREFIX lin${TBB_ARCH})
endif()

# Depfile options (e.g. -MD) are inserted automatically in some cases.
# Don't add -MMD to avoid conflicts in such cases.
if (NOT CMAKE_GENERATOR MATCHES "Ninja" AND NOT CMAKE_CXX_DEPENDS_USE_COMPILER)
    set(TBB_MMD_FLAG -MMD)
endif()

>>>>>>> 9e15720b
set(TBB_WARNING_LEVEL -Wall -Wextra $<$<BOOL:${TBB_STRICT}>:-Werror>)
set(TBB_TEST_WARNING_FLAGS -Wshadow -Wcast-qual -Woverloaded-virtual -Wnon-virtual-dtor)

# Ignore -Werror set through add_compile_options() or added to CMAKE_CXX_FLAGS if TBB_STRICT is disabled.
if (NOT TBB_STRICT AND COMMAND tbb_remove_compile_flag)
    tbb_remove_compile_flag(-Werror)
endif()

<<<<<<< HEAD
if (CMAKE_SYSTEM_PROCESSOR MATCHES "(x86_64|amd64|AMD64)")
    set(TBB_COMMON_COMPILE_FLAGS -mrtm)
    check_cxx_compiler_flag(-mwaitpkg WAITPKG_SUPPORTED)
    if (WAITPKG_SUPPORTED)
        set(TBB_LIB_COMPILE_FLAGS -mwaitpkg)
    endif()
=======
if (CMAKE_SYSTEM_PROCESSOR STREQUAL x86_64)
    set(TBB_COMMON_COMPILE_FLAGS ${TBB_COMMON_COMPILE_FLAGS} -mrtm)
>>>>>>> 9e15720b
endif()

if (NOT MINGW)
    set(TBB_COMMON_LINK_LIBS dl)
endif()

if (ANDROID_PLATFORM)
    set(TBB_COMMON_COMPILE_FLAGS ${TBB_COMMON_COMPILE_FLAGS} $<$<NOT:$<CONFIG:Debug>>:-D_FORTIFY_SOURCE=2>)
endif()

if (MINGW)
    list(APPEND TBB_COMMON_COMPILE_FLAGS -U__STRICT_ANSI__)
endif()

# TBB malloc settings
set(TBBMALLOC_LIB_COMPILE_FLAGS -fno-rtti -fno-exceptions)<|MERGE_RESOLUTION|>--- conflicted
+++ resolved
@@ -12,17 +12,10 @@
 # See the License for the specific language governing permissions and
 # limitations under the License.
 
-<<<<<<< HEAD
 if (MINGW)
     set(TBB_LINK_DEF_FILE_FLAG "")
     set(TBB_DEF_FILE_PREFIX "")
-elseif (UNIX AND NOT APPLE)
-    set(TBB_LINK_DEF_FILE_FLAG -Wl,--version-script=)
-    set(TBB_DEF_FILE_PREFIX lin${TBB_ARCH})
-endif()
-set(TBB_MMD_FLAG -MMD)
-=======
-if (APPLE)
+elseif (APPLE)
     set(TBB_LINK_DEF_FILE_FLAG -Wl,-exported_symbols_list,)
     set(TBB_DEF_FILE_PREFIX mac${TBB_ARCH})
 
@@ -39,7 +32,6 @@
     set(TBB_MMD_FLAG -MMD)
 endif()
 
->>>>>>> 9e15720b
 set(TBB_WARNING_LEVEL -Wall -Wextra $<$<BOOL:${TBB_STRICT}>:-Werror>)
 set(TBB_TEST_WARNING_FLAGS -Wshadow -Wcast-qual -Woverloaded-virtual -Wnon-virtual-dtor)
 
@@ -48,17 +40,12 @@
     tbb_remove_compile_flag(-Werror)
 endif()
 
-<<<<<<< HEAD
 if (CMAKE_SYSTEM_PROCESSOR MATCHES "(x86_64|amd64|AMD64)")
     set(TBB_COMMON_COMPILE_FLAGS -mrtm)
     check_cxx_compiler_flag(-mwaitpkg WAITPKG_SUPPORTED)
     if (WAITPKG_SUPPORTED)
         set(TBB_LIB_COMPILE_FLAGS -mwaitpkg)
     endif()
-=======
-if (CMAKE_SYSTEM_PROCESSOR STREQUAL x86_64)
-    set(TBB_COMMON_COMPILE_FLAGS ${TBB_COMMON_COMPILE_FLAGS} -mrtm)
->>>>>>> 9e15720b
 endif()
 
 if (NOT MINGW)
