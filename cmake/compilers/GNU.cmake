--- conflicted
+++ resolved
@@ -70,13 +70,10 @@
 
 # Gnu flags to prevent compiler from optimizing out security checks
 set(TBB_COMMON_COMPILE_FLAGS ${TBB_COMMON_COMPILE_FLAGS} -fno-strict-overflow -fno-delete-null-pointer-checks -fwrapv)
-<<<<<<< HEAD
 set(TBB_COMMON_COMPILE_FLAGS ${TBB_COMMON_COMPILE_FLAGS} -Wformat -Wformat-security -Werror=format-security
 	                                                  -fstack-protector-strong -fPIC -shared )
 set(TBB_LIB_LINK_FLAGS ${TBB_LIB_LINK_FLAGS} -Wl,-z,relro,-z,now,-z,noexecstack)
-=======
 
->>>>>>> 23266bc5
 # TBB malloc settings
 set(TBBMALLOC_LIB_COMPILE_FLAGS -fno-rtti -fno-exceptions)
 set(TBB_OPENMP_FLAG -fopenmp)