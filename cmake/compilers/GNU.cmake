--- conflicted
+++ resolved
@@ -35,18 +35,9 @@
     set(TBB_MMD_FLAG -MMD)
 endif()
 
-<<<<<<< HEAD
-if (CMAKE_SYSTEM_PROCESSOR MATCHES "(x86_64|amd64|AMD64)")
-    set(TBB_COMMON_COMPILE_FLAGS -mrtm)
-    check_cxx_compiler_flag(-mwaitpkg WAITPKG_SUPPORTED)
-    if (WAITPKG_SUPPORTED)
-        set(TBB_LIB_COMPILE_FLAGS -mwaitpkg)
-    endif()
-=======
 # Enable Intel(R) Transactional Synchronization Extensions (-mrtm) and WAITPKG instructions support (-mwaitpkg) on relevant processors
 if (CMAKE_SYSTEM_PROCESSOR MATCHES "(x86|AMD64)")
     set(TBB_COMMON_COMPILE_FLAGS ${TBB_COMMON_COMPILE_FLAGS} -mrtm $<$<NOT:$<VERSION_LESS:${CMAKE_CXX_COMPILER_VERSION},11.0>>:-mwaitpkg>)
->>>>>>> 478de5b1
 endif()
 
 if (NOT MINGW)
