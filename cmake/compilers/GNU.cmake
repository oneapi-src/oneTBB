# Copyright (c) 2020-2021 Intel Corporation
#
# Licensed under the Apache License, Version 2.0 (the "License");
# you may not use this file except in compliance with the License.
# You may obtain a copy of the License at
#
#     http://www.apache.org/licenses/LICENSE-2.0
#
# Unless required by applicable law or agreed to in writing, software
# distributed under the License is distributed on an "AS IS" BASIS,
# WITHOUT WARRANTIES OR CONDITIONS OF ANY KIND, either express or implied.
# See the License for the specific language governing permissions and
# limitations under the License.

if (MINGW)
    set(TBB_LINK_DEF_FILE_FLAG "")
    set(TBB_DEF_FILE_PREFIX "")
elseif (APPLE)
    set(TBB_LINK_DEF_FILE_FLAG -Wl,-exported_symbols_list,)
    set(TBB_DEF_FILE_PREFIX mac${TBB_ARCH})

    # For correct ucontext.h structures layout
    set(TBB_COMMON_COMPILE_FLAGS ${TBB_COMMON_COMPILE_FLAGS} -D_XOPEN_SOURCE)
else()
    set(TBB_LINK_DEF_FILE_FLAG -Wl,--version-script=)
    set(TBB_DEF_FILE_PREFIX lin${TBB_ARCH})
endif()

set(TBB_WARNING_LEVEL -Wall -Wextra $<$<BOOL:${TBB_STRICT}>:-Werror> -Wfatal-errors)
set(TBB_TEST_WARNING_FLAGS -Wshadow -Wcast-qual -Woverloaded-virtual -Wnon-virtual-dtor)

# Depfile options (e.g. -MD) are inserted automatically in some cases.
# Don't add -MMD to avoid conflicts in such cases.
if (NOT CMAKE_GENERATOR MATCHES "Ninja" AND NOT CMAKE_CXX_DEPENDS_USE_COMPILER)
    set(TBB_MMD_FLAG -MMD)
endif()

# Enable Intel(R) Transactional Synchronization Extensions (-mrtm) and WAITPKG instructions support (-mwaitpkg) on relevant processors
if (CMAKE_SYSTEM_PROCESSOR MATCHES "(x86|AMD64)")
    set(TBB_COMMON_COMPILE_FLAGS ${TBB_COMMON_COMPILE_FLAGS} -mrtm $<$<AND:$<NOT:$<CXX_COMPILER_ID:Intel>>,$<NOT:$<VERSION_LESS:${CMAKE_CXX_COMPILER_VERSION},11.0>>>:-mwaitpkg>)
endif()

if (NOT MINGW)
    set(TBB_COMMON_LINK_LIBS dl)
endif()

# Ignore -Werror set through add_compile_options() or added to CMAKE_CXX_FLAGS if TBB_STRICT is disabled.
if (NOT TBB_STRICT AND COMMAND tbb_remove_compile_flag)
    tbb_remove_compile_flag(-Werror)
endif()

if (NOT ${CMAKE_CXX_COMPILER_ID} STREQUAL Intel)
    # gcc 6.0 and later have -flifetime-dse option that controls elimination of stores done outside the object lifetime
    set(TBB_DSE_FLAG $<$<NOT:$<VERSION_LESS:${CMAKE_CXX_COMPILER_VERSION},6.0>>:-flifetime-dse=1>)
endif()

# Workaround for heavy tests and too many symbols in debug (rellocation truncated to fit: R_MIPS_CALL16)
if ("${CMAKE_SYSTEM_PROCESSOR}" MATCHES "mips")
    set(TBB_TEST_COMPILE_FLAGS ${TBB_TEST_COMPILE_FLAGS} -DTBB_TEST_LOW_WORKLOAD $<$<CONFIG:DEBUG>:-mxgot>)
endif()

<<<<<<< HEAD
if (MINGW)
    list(APPEND TBB_COMMON_COMPILE_FLAGS -U__STRICT_ANSI__)
endif()

set(TBB_IPO_COMPILE_FLAGS $<$<NOT:$<CONFIG:Debug>>:-flto>)
set(TBB_IPO_LINK_FLAGS $<$<NOT:$<CONFIG:Debug>>:-flto>)
=======
# For some reason GCC does not instrument code with Thread Sanitizer when lto is enabled and C linker is used.
if (NOT TBB_SANITIZE MATCHES "thread")
    set(TBB_IPO_COMPILE_FLAGS $<$<NOT:$<CONFIG:Debug>>:-flto>)
    set(TBB_IPO_LINK_FLAGS $<$<NOT:$<CONFIG:Debug>>:-flto>)
endif()
>>>>>>> 68e075cb

# TBB malloc settings
set(TBBMALLOC_LIB_COMPILE_FLAGS -fno-rtti -fno-exceptions)
set(TBB_OPENMP_FLAG -fopenmp)<|MERGE_RESOLUTION|>--- conflicted
+++ resolved
@@ -59,20 +59,15 @@
     set(TBB_TEST_COMPILE_FLAGS ${TBB_TEST_COMPILE_FLAGS} -DTBB_TEST_LOW_WORKLOAD $<$<CONFIG:DEBUG>:-mxgot>)
 endif()
 
-<<<<<<< HEAD
 if (MINGW)
     list(APPEND TBB_COMMON_COMPILE_FLAGS -U__STRICT_ANSI__)
 endif()
 
-set(TBB_IPO_COMPILE_FLAGS $<$<NOT:$<CONFIG:Debug>>:-flto>)
-set(TBB_IPO_LINK_FLAGS $<$<NOT:$<CONFIG:Debug>>:-flto>)
-=======
 # For some reason GCC does not instrument code with Thread Sanitizer when lto is enabled and C linker is used.
 if (NOT TBB_SANITIZE MATCHES "thread")
     set(TBB_IPO_COMPILE_FLAGS $<$<NOT:$<CONFIG:Debug>>:-flto>)
     set(TBB_IPO_LINK_FLAGS $<$<NOT:$<CONFIG:Debug>>:-flto>)
 endif()
->>>>>>> 68e075cb
 
 # TBB malloc settings
 set(TBBMALLOC_LIB_COMPILE_FLAGS -fno-rtti -fno-exceptions)
