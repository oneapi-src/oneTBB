--- conflicted
+++ resolved
@@ -114,11 +114,7 @@
         if(element(i).state != no_item) {
             destroy_item(i);
         }
-<<<<<<< HEAD
-        
-=======
-
->>>>>>> d67ee734
+
         new(&(element(i).item)) item_type(o);
         new(&element(i).metainfo) message_metainfo(std::move(metainfo));
         // Skipping the reservation on metainfo.waiters since the ownership
@@ -139,15 +135,6 @@
     void fetch_item(size_t i, item_type &o) {
         __TBB_ASSERT(my_item_valid(i), "Trying to fetch an empty slot");
         o = get_my_item(i);  // could have std::move assign semantics
-        destroy_item(i);
-    }
-#endif
-
-#if __TBB_PREVIEW_FLOW_GRAPH_TRY_PUT_AND_WAIT
-    void fetch_item(size_t i, item_type& o, message_metainfo& metainfo) {
-        __TBB_ASSERT(my_item_valid(i), "Trying to fetch an empty slot");
-        o = get_my_item(i);  // could have std::move assign semantics
-        metainfo = std::move(get_my_metainfo(i));
         destroy_item(i);
     }
 #endif
