/*
    Copyright (c) 2005-2024 Intel Corporation

    Licensed under the Apache License, Version 2.0 (the "License");
    you may not use this file except in compliance with the License.
    You may obtain a copy of the License at

        http://www.apache.org/licenses/LICENSE-2.0

    Unless required by applicable law or agreed to in writing, software
    distributed under the License is distributed on an "AS IS" BASIS,
    WITHOUT WARRANTIES OR CONDITIONS OF ANY KIND, either express or implied.
    See the License for the specific language governing permissions and
    limitations under the License.
*/

#ifndef __TBB__flow_graph_item_buffer_impl_H
#define __TBB__flow_graph_item_buffer_impl_H

#ifndef __TBB_flow_graph_H
#error Do not #include this internal file directly; use public TBB headers instead.
#endif

#include "_aligned_space.h"

// in namespace tbb::flow::interfaceX (included in _flow_graph_node_impl.h)

//! Expandable buffer of items.  The possible operations are push, pop,
//* tests for empty and so forth.  No mutual exclusion is built in.
//* objects are constructed into and explicitly-destroyed.  get_my_item gives
// a read-only reference to the item in the buffer.  set_my_item may be called
// with either an empty or occupied slot.

template <typename T, typename A=cache_aligned_allocator<T> >
class item_buffer {
public:
    typedef T item_type;
    enum buffer_item_state { no_item=0, has_item=1, reserved_item=2 };
protected:
    struct aligned_space_item {
        item_type item;
        buffer_item_state state;
#if __TBB_PREVIEW_FLOW_GRAPH_TRY_PUT_AND_WAIT
        message_metainfo metainfo;
#endif
    };
    typedef size_t size_type;
    typedef aligned_space<aligned_space_item> buffer_item_type;
    typedef typename allocator_traits<A>::template rebind_alloc<buffer_item_type> allocator_type;
    buffer_item_type *my_array;
    size_type my_array_size;
    static const size_type initial_buffer_size = 4;
    size_type my_head;
    size_type my_tail;

    bool buffer_empty() const { return my_head == my_tail; }

    aligned_space_item &element(size_type i) {
        __TBB_ASSERT(!(size_type(&(my_array[i&(my_array_size-1)].begin()->state))%alignment_of<buffer_item_state>::value), nullptr);
        __TBB_ASSERT(!(size_type(&(my_array[i&(my_array_size-1)].begin()->item))%alignment_of<item_type>::value), nullptr);
#if __TBB_PREVIEW_FLOW_GRAPH_TRY_PUT_AND_WAIT
        __TBB_ASSERT(!(size_type(&(my_array[i&(my_array_size-1)].begin()->metainfo))%alignment_of<message_metainfo>::value), nullptr);
#endif
        return *my_array[i & (my_array_size - 1) ].begin();
    }

    const aligned_space_item &element(size_type i) const {
        __TBB_ASSERT(!(size_type(&(my_array[i&(my_array_size-1)].begin()->state))%alignment_of<buffer_item_state>::value), nullptr);
        __TBB_ASSERT(!(size_type(&(my_array[i&(my_array_size-1)].begin()->item))%alignment_of<item_type>::value), nullptr);
#if __TBB_PREVIEW_FLOW_GRAPH_TRY_PUT_AND_WAIT
        __TBB_ASSERT(!(size_type(&(my_array[i&(my_array_size-1)].begin()->metainfo))%alignment_of<message_metainfo>::value), nullptr);
#endif
        return *my_array[i & (my_array_size-1)].begin();
    }

    bool my_item_valid(size_type i) const { return (i < my_tail) && (i >= my_head) && (element(i).state != no_item); }
#if TBB_USE_ASSERT
    bool my_item_reserved(size_type i) const { return element(i).state == reserved_item; }
#endif

    // object management in buffer
    const item_type &get_my_item(size_t i) const {
        __TBB_ASSERT(my_item_valid(i),"attempt to get invalid item");
        return element(i).item;
    }

#if __TBB_PREVIEW_FLOW_GRAPH_TRY_PUT_AND_WAIT
    message_metainfo& get_my_metainfo(size_t i) {
        __TBB_ASSERT(my_item_valid(i), "attempt to get invalid item");
        return element(i).metainfo;
    }
#endif

    // may be called with an empty slot or a slot that has already been constructed into.
    void set_my_item(size_t i, const item_type &o
                     __TBB_FLOW_GRAPH_METAINFO_ARG(const message_metainfo& metainfo))
    {
        if(element(i).state != no_item) {
            destroy_item(i);
        }
        new(&(element(i).item)) item_type(o);
        element(i).state = has_item;
#if __TBB_PREVIEW_FLOW_GRAPH_TRY_PUT_AND_WAIT
        new(&element(i).metainfo) message_metainfo(metainfo);

        for (auto& waiter : metainfo.waiters()) {
            waiter->reserve(1);
        }
#endif
    }

#if __TBB_PREVIEW_FLOW_GRAPH_TRY_PUT_AND_WAIT
    void set_my_item(size_t i, const item_type& o, message_metainfo&& metainfo) {
        if(element(i).state != no_item) {
            destroy_item(i);
        }
<<<<<<< HEAD
        
=======

>>>>>>> 5cd159a6
        new(&(element(i).item)) item_type(o);
        new(&element(i).metainfo) message_metainfo(std::move(metainfo));
        // Skipping the reservation on metainfo.waiters since the ownership
        // is moving from metainfo to the cache
        element(i).state = has_item;
    }
#endif

    // destructively-fetch an object from the buffer
#if __TBB_PREVIEW_FLOW_GRAPH_TRY_PUT_AND_WAIT
    void fetch_item(size_t i, item_type& o, message_metainfo& metainfo) {
        __TBB_ASSERT(my_item_valid(i), "Trying to fetch an empty slot");
        o = get_my_item(i);  // could have std::move assign semantics
        metainfo = std::move(get_my_metainfo(i));
        destroy_item(i);
    }
#else
    void fetch_item(size_t i, item_type &o) {
        __TBB_ASSERT(my_item_valid(i), "Trying to fetch an empty slot");
        o = get_my_item(i);  // could have std::move assign semantics
        destroy_item(i);
    }
#endif


#if __TBB_PREVIEW_FLOW_GRAPH_TRY_PUT_AND_WAIT
    void fetch_item(size_t i, item_type& o, message_metainfo& metainfo) {
        __TBB_ASSERT(my_item_valid(i), "Trying to fetch an empty slot");
        o = get_my_item(i);  // could have std::move assign semantics
        metainfo = std::move(get_my_metainfo(i));
        destroy_item(i);
    }
#endif

    // move an existing item from one slot to another.  The moved-to slot must be unoccupied,
    // the moved-from slot must exist and not be reserved.  The after, from will be empty,
    // to will be occupied but not reserved
    void move_item(size_t to, size_t from) {
        __TBB_ASSERT(!my_item_valid(to), "Trying to move to a non-empty slot");
        __TBB_ASSERT(my_item_valid(from), "Trying to move from an empty slot");
        // could have std::move semantics
        set_my_item(to, get_my_item(from) __TBB_FLOW_GRAPH_METAINFO_ARG(get_my_metainfo(from)));
        destroy_item(from);
    }

    // put an item in an empty slot.  Return true if successful, else false
    bool place_item(size_t here, const item_type &me) {
#if !TBB_DEPRECATED_SEQUENCER_DUPLICATES
        if(my_item_valid(here)) return false;
#endif
        set_my_item(here, me);
        return true;
    }

#if __TBB_PREVIEW_FLOW_GRAPH_TRY_PUT_AND_WAIT
    template <typename Metainfo>
    bool place_item(size_t here, const item_type &me, Metainfo&& metainfo) {
#if !TBB_DEPRECATED_SEQUENCER_DUPLICATES
        if(my_item_valid(here)) return false;
#endif
        set_my_item(here, me, std::forward<Metainfo>(metainfo));
        return true;
    }
#endif

    // could be implemented with std::move semantics
    void swap_items(size_t i, size_t j) {
        __TBB_ASSERT(my_item_valid(i) && my_item_valid(j), "attempt to swap invalid item(s)");
        item_type temp = get_my_item(i);
#if __TBB_PREVIEW_FLOW_GRAPH_TRY_PUT_AND_WAIT
        message_metainfo temp_metainfo = get_my_metainfo(i);
        set_my_item(i, get_my_item(j), get_my_metainfo(j));
        set_my_item(j, temp, temp_metainfo);
#else
        set_my_item(i, get_my_item(j));
        set_my_item(j, temp);
#endif
    }

    void destroy_item(size_type i) {
        __TBB_ASSERT(my_item_valid(i), "destruction of invalid item");

        auto& e = element(i);
        e.item.~item_type();
        e.state = no_item;

#if __TBB_PREVIEW_FLOW_GRAPH_TRY_PUT_AND_WAIT
        for (auto& msg_waiter : e.metainfo.waiters()) {
            msg_waiter->release(1);
        }

        e.metainfo.~message_metainfo();
#endif
    }

    // returns the front element
    const item_type& front() const
    {
        __TBB_ASSERT(my_item_valid(my_head), "attempt to fetch head non-item");
        return get_my_item(my_head);
    }

#if __TBB_PREVIEW_FLOW_GRAPH_TRY_PUT_AND_WAIT
    const message_metainfo& front_metainfo() const
    {
        __TBB_ASSERT(my_item_valid(my_head), "attempt to fetch head non-item");
        return element(my_head).metainfo;
    }
#endif

    // returns  the back element
    const item_type& back() const
    {
        __TBB_ASSERT(my_item_valid(my_tail - 1), "attempt to fetch head non-item");
        return get_my_item(my_tail - 1);
    }

#if __TBB_PREVIEW_FLOW_GRAPH_TRY_PUT_AND_WAIT
    const message_metainfo& back_metainfo() const {
        __TBB_ASSERT(my_item_valid(my_tail - 1), "attempt to fetch head non-item");
        return element(my_tail - 1).metainfo;
    }
#endif

    // following methods are for reservation of the front of a buffer.
    void reserve_item(size_type i) {
        __TBB_ASSERT(my_item_valid(i) && !my_item_reserved(i), "item cannot be reserved");
        element(i).state = reserved_item;
    }

    void release_item(size_type i) {
        __TBB_ASSERT(my_item_reserved(i), "item is not reserved");
        element(i).state = has_item;
    }

    void destroy_front() { destroy_item(my_head); ++my_head; }
    void destroy_back() { destroy_item(my_tail-1); --my_tail; }

    // we have to be able to test against a new tail value without changing my_tail
    // grow_array doesn't work if we change my_tail when the old array is too small
    size_type size(size_t new_tail = 0) { return (new_tail ? new_tail : my_tail) - my_head; }
    size_type capacity() { return my_array_size; }
    // sequencer_node does not use this method, so we don't
    // need a version that passes in the new_tail value.
    bool buffer_full() { return size() >= capacity(); }

    //! Grows the internal array.
    void grow_my_array( size_t minimum_size ) {
        // test that we haven't made the structure inconsistent.
        __TBB_ASSERT(capacity() >= my_tail - my_head, "total items exceed capacity");
        size_type new_size = my_array_size ? 2*my_array_size : initial_buffer_size;
        while( new_size<minimum_size )
            new_size*=2;

        buffer_item_type* new_array = allocator_type().allocate(new_size);

        // initialize validity to "no"
        for( size_type i=0; i<new_size; ++i ) { new_array[i].begin()->state = no_item; }

        for( size_type i=my_head; i<my_tail; ++i) {
            if(my_item_valid(i)) {  // sequencer_node may have empty slots
                // placement-new copy-construct; could be std::move
                char *new_space = (char *)&(new_array[i&(new_size-1)].begin()->item);
                (void)new(new_space) item_type(get_my_item(i));
                new_array[i&(new_size-1)].begin()->state = element(i).state;
#if __TBB_PREVIEW_FLOW_GRAPH_TRY_PUT_AND_WAIT
                char* meta_space = (char *)&(new_array[i&(new_size-1)].begin()->metainfo);
                ::new(meta_space) message_metainfo(std::move(element(i).metainfo));
#endif
            }
        }

        clean_up_buffer(/*reset_pointers*/false);

        my_array = new_array;
        my_array_size = new_size;
    }

    bool push_back(item_type& v
                   __TBB_FLOW_GRAPH_METAINFO_ARG(const message_metainfo& metainfo))
    {
        if (buffer_full()) {
            grow_my_array(size() + 1);
        }
        set_my_item(my_tail, v __TBB_FLOW_GRAPH_METAINFO_ARG(metainfo));
        ++my_tail;
        return true;
    }

    bool pop_back(item_type& v
                  __TBB_FLOW_GRAPH_METAINFO_ARG(message_metainfo& metainfo))
    {
        if (!my_item_valid(my_tail - 1)) {
            return false;
        }
        auto& e = element(my_tail - 1);
        v = e.item;
#if __TBB_PREVIEW_FLOW_GRAPH_TRY_PUT_AND_WAIT
        metainfo = std::move(e.metainfo);
#endif

        destroy_back();
        return true;
    }

    bool pop_front(item_type& v
                   __TBB_FLOW_GRAPH_METAINFO_ARG(message_metainfo& metainfo))
    {
        if (!my_item_valid(my_head)) {
            return false;
        }
        auto& e = element(my_head);
        v = e.item;
#if __TBB_PREVIEW_FLOW_GRAPH_TRY_PUT_AND_WAIT
        metainfo = std::move(e.metainfo);
#endif

        destroy_front();
        return true;
    }

#if __TBB_PREVIEW_FLOW_GRAPH_TRY_PUT_AND_WAIT
    void set_my_item(size_t i, const item_type&o) {
        set_my_item(i, o, message_metainfo{});
    }

    bool push_back(item_type& v) {
        return push_back(v, message_metainfo{});
    }

    bool pop_back(item_type& v) {
        message_metainfo metainfo;
        return pop_back(v, metainfo);
    }

    bool pop_front(item_type& v) {
        message_metainfo metainfo;
        return pop_front(v, metainfo);
    }
#endif

    // This is used both for reset and for grow_my_array.  In the case of grow_my_array
    // we want to retain the values of the head and tail.
    void clean_up_buffer(bool reset_pointers) {
        if (my_array) {
            for( size_type i=my_head; i<my_tail; ++i ) {
                if(my_item_valid(i))
                    destroy_item(i);
            }
            allocator_type().deallocate(my_array,my_array_size);
        }
        my_array = nullptr;
        if(reset_pointers) {
            my_head = my_tail = my_array_size = 0;
        }
    }

public:
    //! Constructor
    item_buffer( ) : my_array(nullptr), my_array_size(0),
                     my_head(0), my_tail(0) {
        grow_my_array(initial_buffer_size);
    }

    ~item_buffer() {
        clean_up_buffer(/*reset_pointers*/true);
    }

    void reset() { clean_up_buffer(/*reset_pointers*/true); grow_my_array(initial_buffer_size); }

};

//! item_buffer with reservable front-end.  NOTE: if reserving, do not
//* complete operation with pop_front(); use consume_front().
//* No synchronization built-in.
template<typename T, typename A=cache_aligned_allocator<T> >
class reservable_item_buffer : public item_buffer<T, A> {
protected:
    using item_buffer<T, A>::my_item_valid;
    using item_buffer<T, A>::my_head;

public:
    reservable_item_buffer() : item_buffer<T, A>(), my_reserved(false) {}
    void reset() {my_reserved = false; item_buffer<T,A>::reset(); }
protected:

    bool reserve_front(T &v) {
        if(my_reserved || !my_item_valid(this->my_head)) return false;
        my_reserved = true;
        // reserving the head
        v = this->front();
        this->reserve_item(this->my_head);
        return true;
    }

#if __TBB_PREVIEW_FLOW_GRAPH_TRY_PUT_AND_WAIT
    bool reserve_front(T& v, message_metainfo& metainfo) {
        if (my_reserved || !my_item_valid(this->my_head)) return false;
        my_reserved = true;
        // reserving the head
        v = this->front();
        metainfo = this->front_metainfo();
        this->reserve_item(this->my_head);
        return true;
    }
#endif

    void consume_front() {
        __TBB_ASSERT(my_reserved, "Attempt to consume a non-reserved item");
        this->destroy_front();
        my_reserved = false;
    }

    void release_front() {
        __TBB_ASSERT(my_reserved, "Attempt to release a non-reserved item");
        this->release_item(this->my_head);
        my_reserved = false;
    }

    bool my_reserved;
};

#endif // __TBB__flow_graph_item_buffer_impl_H<|MERGE_RESOLUTION|>--- conflicted
+++ resolved
@@ -114,11 +114,7 @@
         if(element(i).state != no_item) {
             destroy_item(i);
         }
-<<<<<<< HEAD
-        
-=======
-
->>>>>>> 5cd159a6
+
         new(&(element(i).item)) item_type(o);
         new(&element(i).metainfo) message_metainfo(std::move(metainfo));
         // Skipping the reservation on metainfo.waiters since the ownership
