--- conflicted
+++ resolved
@@ -103,13 +103,8 @@
 #if __TBB_PREVIEW_FLOW_GRAPH_TRY_PUT_AND_WAIT
         new(&element(i).metainfo) message_metainfo(metainfo);
 
-<<<<<<< HEAD
-        for (auto& msg_waiter : metainfo.waiters()) {
-            msg_waiter->reserve();
-=======
         for (auto& waiter : metainfo.waiters()) {
             waiter->reserve(1);
->>>>>>> 5aa2e348
         }
 #endif
     }
