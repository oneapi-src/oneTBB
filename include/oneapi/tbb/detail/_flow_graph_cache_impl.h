--- conflicted
+++ resolved
@@ -134,24 +134,11 @@
             }
         } while ( successful_get == false );
         return successful_get;
-<<<<<<< HEAD
-=======
     }
 public:
     bool get_item( output_type& v ) {
         return get_item_impl(v);
->>>>>>> 5cd159a6
-    }
-public:
-    bool get_item( output_type& v ) {
-        return get_item_impl(v);
-    }
-
-#if __TBB_PREVIEW_FLOW_GRAPH_TRY_PUT_AND_WAIT
-    bool get_item( output_type& v, message_metainfo& metainfo ) {
-        return get_item_impl(v, &metainfo);
-    }
-#endif
+    }
 
 #if __TBB_PREVIEW_FLOW_GRAPH_TRY_PUT_AND_WAIT
     bool get_item( output_type& v, message_metainfo& metainfo ) {
@@ -190,12 +177,8 @@
         // Do not work with the passed pointer here as it may not be fully initialized yet
     }
 
-<<<<<<< HEAD
 private:
     bool try_reserve_impl( output_type &v __TBB_FLOW_GRAPH_METAINFO_ARG(message_metainfo* metainfo) ) {
-=======
-    bool try_reserve( output_type &v ) {
->>>>>>> 5cd159a6
         bool successful_reserve = false;
 
         do {
@@ -210,18 +193,14 @@
             }
 
             // Try to get from this sender
-<<<<<<< HEAD
 #if __TBB_PREVIEW_FLOW_GRAPH_TRY_PUT_AND_WAIT
             if (metainfo) {
                 successful_reserve = pred->try_reserve( v, *metainfo );
             } else
 #endif
             {
-                successful_reserve = pred->try_reserve(v);
-            }
-=======
-            successful_reserve = pred->try_reserve( v );
->>>>>>> 5cd159a6
+                successful_reserve = pred->try_reserve( v );
+            }
 
             if (successful_reserve == false) {
                 typename mutex_type::scoped_lock lock(this->my_mutex);
@@ -235,13 +214,10 @@
         } while ( successful_reserve == false );
 
         return successful_reserve;
-<<<<<<< HEAD
     }
 public:
     bool try_reserve( output_type& v ) {
         return try_reserve_impl(v __TBB_FLOW_GRAPH_METAINFO_ARG(nullptr));
-=======
->>>>>>> 5cd159a6
     }
 
 #if __TBB_PREVIEW_FLOW_GRAPH_TRY_PUT_AND_WAIT
