/*
    Copyright (c) 2005-2024 Intel Corporation

    Licensed under the Apache License, Version 2.0 (the "License");
    you may not use this file except in compliance with the License.
    You may obtain a copy of the License at

        http://www.apache.org/licenses/LICENSE-2.0

    Unless required by applicable law or agreed to in writing, software
    distributed under the License is distributed on an "AS IS" BASIS,
    WITHOUT WARRANTIES OR CONDITIONS OF ANY KIND, either express or implied.
    See the License for the specific language governing permissions and
    limitations under the License.
*/

#ifndef __TBB__flow_graph_cache_impl_H
#define __TBB__flow_graph_cache_impl_H

#ifndef __TBB_flow_graph_H
#error Do not #include this internal file directly; use public TBB headers instead.
#endif

// included in namespace tbb::detail::d2 (in flow_graph.h)

//! A node_cache maintains a std::queue of elements of type T.  Each operation is protected by a lock.
template< typename T, typename M=spin_mutex >
class node_cache {
    public:

    typedef size_t size_type;

    bool empty() {
        typename mutex_type::scoped_lock lock( my_mutex );
        return internal_empty();
    }

    void add( T &n ) {
        typename mutex_type::scoped_lock lock( my_mutex );
        internal_push(n);
    }

    void remove( T &n ) {
        typename mutex_type::scoped_lock lock( my_mutex );
        for ( size_t i = internal_size(); i != 0; --i ) {
            T &s = internal_pop();
            if ( &s == &n )
                break;  // only remove one predecessor per request
            internal_push(s);
        }
    }

    void clear() {
        while( !my_q.empty()) (void)my_q.pop();
    }

protected:

    typedef M mutex_type;
    mutex_type my_mutex;
    std::queue< T * > my_q;

    // Assumes lock is held
    inline bool internal_empty( )  {
        return my_q.empty();
    }

    // Assumes lock is held
    inline size_type internal_size( )  {
        return my_q.size();
    }

    // Assumes lock is held
    inline void internal_push( T &n )  {
        my_q.push(&n);
    }

    // Assumes lock is held
    inline T &internal_pop() {
        T *v = my_q.front();
        my_q.pop();
        return *v;
    }

};

//! A cache of predecessors that only supports try_get
template< typename T, typename M=spin_mutex >
class predecessor_cache : public node_cache< sender<T>, M > {
public:
    typedef M mutex_type;
    typedef T output_type;
    typedef sender<output_type> predecessor_type;
    typedef receiver<output_type> successor_type;

    predecessor_cache( successor_type* owner ) : my_owner( owner ) {
        __TBB_ASSERT( my_owner, "predecessor_cache should have an owner." );
        // Do not work with the passed pointer here as it may not be fully initialized yet
    }

private:
    bool get_item_impl( output_type& v
                        __TBB_FLOW_GRAPH_METAINFO_ARG(message_metainfo* metainfo_ptr = nullptr) )
    {

        bool successful_get = false;

        do {
            predecessor_type *src;
            {
                typename mutex_type::scoped_lock lock(this->my_mutex);
                if ( this->internal_empty() ) {
                    break;
                }
                src = &this->internal_pop();
            }

            // Try to get from this sender
#if __TBB_PREVIEW_FLOW_GRAPH_TRY_PUT_AND_WAIT
            if (metainfo_ptr) {
                successful_get = src->try_get( v, *metainfo_ptr );
            } else
#endif
            {
                successful_get = src->try_get( v );
            }

            if (successful_get == false) {
                // Relinquish ownership of the edge
                register_successor(*src, *my_owner);
            } else {
                // Retain ownership of the edge
                this->add(*src);
            }
        } while ( successful_get == false );
        return successful_get;
    }
public:
    bool get_item( output_type& v ) {
        return get_item_impl(v);
    }

#if __TBB_PREVIEW_FLOW_GRAPH_TRY_PUT_AND_WAIT
    bool get_item( output_type& v, message_metainfo& metainfo ) {
        return get_item_impl(v, &metainfo);
    }
#endif

    // If we are removing arcs (rf_clear_edges), call clear() rather than reset().
    void reset() {
        for(;;) {
            predecessor_type *src;
            {
                if (this->internal_empty()) break;
                src = &this->internal_pop();
            }
            register_successor(*src, *my_owner);
        }
    }

protected:
    successor_type* my_owner;
};

//! An cache of predecessors that supports requests and reservations
template< typename T, typename M=spin_mutex >
class reservable_predecessor_cache : public predecessor_cache< T, M > {
public:
    typedef M mutex_type;
    typedef T output_type;
    typedef sender<T> predecessor_type;
    typedef receiver<T> successor_type;

    reservable_predecessor_cache( successor_type* owner )
        : predecessor_cache<T,M>(owner), reserved_src(nullptr)
    {
        // Do not work with the passed pointer here as it may not be fully initialized yet
    }

<<<<<<< HEAD
private:
    bool try_reserve_impl( output_type &v __TBB_FLOW_GRAPH_METAINFO_ARG(message_metainfo* metainfo) ) {
        bool msg = false;
=======
    bool try_reserve( output_type &v ) {
        bool successful_reserve = false;
>>>>>>> a82c649b

        do {
            predecessor_type* pred = nullptr;
            {
                typename mutex_type::scoped_lock lock(this->my_mutex);
                if ( reserved_src.load(std::memory_order_relaxed) || this->internal_empty() )
                    return false;

                pred = &this->internal_pop();
                reserved_src.store(pred, std::memory_order_relaxed);
            }

            // Try to get from this sender
<<<<<<< HEAD
#if __TBB_PREVIEW_FLOW_GRAPH_TRY_PUT_AND_WAIT
            if (metainfo) {
                msg = pred->try_reserve( v, *metainfo );
            } else
#endif
            {
                msg = pred->try_reserve(v);
            }
=======
            successful_reserve = pred->try_reserve( v );
>>>>>>> a82c649b

            if (successful_reserve == false) {
                typename mutex_type::scoped_lock lock(this->my_mutex);
                // Relinquish ownership of the edge
                register_successor( *pred, *this->my_owner );
                reserved_src.store(nullptr, std::memory_order_relaxed);
            } else {
                // Retain ownership of the edge
                this->add( *pred);
            }
        } while ( successful_reserve == false );

        return successful_reserve;
    }
public:
    bool try_reserve( output_type& v ) {
        return try_reserve_impl(v __TBB_FLOW_GRAPH_METAINFO_ARG(nullptr));
    }

#if __TBB_PREVIEW_FLOW_GRAPH_TRY_PUT_AND_WAIT
    bool try_reserve( output_type& v, message_metainfo& metainfo ) {
        return try_reserve_impl(v, &metainfo);
    }
#endif

    bool try_release() {
        reserved_src.load(std::memory_order_relaxed)->try_release();
        reserved_src.store(nullptr, std::memory_order_relaxed);
        return true;
    }

    bool try_consume() {
        reserved_src.load(std::memory_order_relaxed)->try_consume();
        reserved_src.store(nullptr, std::memory_order_relaxed);
        return true;
    }

    void reset() {
        reserved_src.store(nullptr, std::memory_order_relaxed);
        predecessor_cache<T, M>::reset();
    }

    void clear() {
        reserved_src.store(nullptr, std::memory_order_relaxed);
        predecessor_cache<T, M>::clear();
    }

private:
    std::atomic<predecessor_type*> reserved_src;
};


//! An abstract cache of successors
template<typename T, typename M=spin_rw_mutex >
class successor_cache : no_copy {
protected:

    typedef M mutex_type;
    mutex_type my_mutex;

    typedef receiver<T> successor_type;
    typedef receiver<T>* pointer_type;
    typedef sender<T> owner_type;
    // TODO revamp: introduce heapified collection of successors for strict priorities
    typedef std::list< pointer_type > successors_type;
    successors_type my_successors;

    owner_type* my_owner;

public:
    successor_cache( owner_type* owner ) : my_owner(owner) {
        // Do not work with the passed pointer here as it may not be fully initialized yet
    }

    virtual ~successor_cache() {}

    void register_successor( successor_type& r ) {
        typename mutex_type::scoped_lock l(my_mutex, true);
        if( r.priority() != no_priority )
            my_successors.push_front( &r );
        else
            my_successors.push_back( &r );
    }

    void remove_successor( successor_type& r ) {
        typename mutex_type::scoped_lock l(my_mutex, true);
        for ( typename successors_type::iterator i = my_successors.begin();
              i != my_successors.end(); ++i ) {
            if ( *i == & r ) {
                my_successors.erase(i);
                break;
            }
        }
    }

    bool empty() {
        typename mutex_type::scoped_lock l(my_mutex, false);
        return my_successors.empty();
    }

    void clear() {
        my_successors.clear();
    }

    virtual graph_task* try_put_task( const T& t ) = 0;
#if __TBB_PREVIEW_FLOW_GRAPH_TRY_PUT_AND_WAIT
    virtual graph_task* try_put_task( const T& t, const message_metainfo& metainfo ) = 0;
#endif
};  // successor_cache<T>

//! An abstract cache of successors, specialized to continue_msg
template<typename M>
class successor_cache< continue_msg, M > : no_copy {
protected:

    typedef M mutex_type;
    mutex_type my_mutex;

    typedef receiver<continue_msg> successor_type;
    typedef receiver<continue_msg>* pointer_type;
    typedef sender<continue_msg> owner_type;
    typedef std::list< pointer_type > successors_type;
    successors_type my_successors;
    owner_type* my_owner;

public:
    successor_cache( sender<continue_msg>* owner ) : my_owner(owner) {
        // Do not work with the passed pointer here as it may not be fully initialized yet
    }

    virtual ~successor_cache() {}

    void register_successor( successor_type& r ) {
        typename mutex_type::scoped_lock l(my_mutex, true);
        if( r.priority() != no_priority )
            my_successors.push_front( &r );
        else
            my_successors.push_back( &r );
        __TBB_ASSERT( my_owner, "Cache of successors must have an owner." );
        if ( r.is_continue_receiver() ) {
            r.register_predecessor( *my_owner );
        }
    }

    void remove_successor( successor_type& r ) {
        typename mutex_type::scoped_lock l(my_mutex, true);
        for ( successors_type::iterator i = my_successors.begin(); i != my_successors.end(); ++i ) {
            if ( *i == &r ) {
                __TBB_ASSERT(my_owner, "Cache of successors must have an owner.");
                // TODO: check if we need to test for continue_receiver before removing from r.
                r.remove_predecessor( *my_owner );
                my_successors.erase(i);
                break;
            }
        }
    }

    bool empty() {
        typename mutex_type::scoped_lock l(my_mutex, false);
        return my_successors.empty();
    }

    void clear() {
        my_successors.clear();
    }

    virtual graph_task* try_put_task( const continue_msg& t ) = 0;
#if __TBB_PREVIEW_FLOW_GRAPH_TRY_PUT_AND_WAIT
    virtual graph_task* try_put_task( const continue_msg& t, const message_metainfo& metainfo ) = 0;
#endif
};  // successor_cache< continue_msg >

//! A cache of successors that are broadcast to
template<typename T, typename M=spin_rw_mutex>
class broadcast_cache : public successor_cache<T, M> {
    typedef successor_cache<T, M> base_type;
    typedef M mutex_type;
    typedef typename successor_cache<T,M>::successors_type successors_type;

    graph_task* try_put_task_impl( const T& t __TBB_FLOW_GRAPH_METAINFO_ARG(const message_metainfo& metainfo) ) {
        graph_task * last_task = nullptr;
        typename mutex_type::scoped_lock l(this->my_mutex, /*write=*/true);
        typename successors_type::iterator i = this->my_successors.begin();
        while ( i != this->my_successors.end() ) {
            graph_task *new_task = (*i)->try_put_task(t __TBB_FLOW_GRAPH_METAINFO_ARG(metainfo));
            // workaround for icc bug
            graph& graph_ref = (*i)->graph_reference();
            last_task = combine_tasks(graph_ref, last_task, new_task);  // enqueue if necessary
            if(new_task) {
                ++i;
            }
            else {  // failed
                if ( (*i)->register_predecessor(*this->my_owner) ) {
                    i = this->my_successors.erase(i);
                } else {
                    ++i;
                }
            }
        }
        return last_task;
    }
public:

    broadcast_cache( typename base_type::owner_type* owner ): base_type(owner) {
        // Do not work with the passed pointer here as it may not be fully initialized yet
    }

    graph_task* try_put_task( const T &t ) override {
        return try_put_task_impl(t __TBB_FLOW_GRAPH_METAINFO_ARG(message_metainfo{}));
    }

#if __TBB_PREVIEW_FLOW_GRAPH_TRY_PUT_AND_WAIT
    graph_task* try_put_task( const T &t, const message_metainfo& metainfo ) override {
        return try_put_task_impl(t, metainfo);
    }
#endif

    // call try_put_task and return list of received tasks
    bool gather_successful_try_puts( const T &t, graph_task_list& tasks ) {
        bool is_at_least_one_put_successful = false;
        typename mutex_type::scoped_lock l(this->my_mutex, /*write=*/true);
        typename successors_type::iterator i = this->my_successors.begin();
        while ( i != this->my_successors.end() ) {
            graph_task * new_task = (*i)->try_put_task(t);
            if(new_task) {
                ++i;
                if(new_task != SUCCESSFULLY_ENQUEUED) {
                    tasks.push_back(*new_task);
                }
                is_at_least_one_put_successful = true;
            }
            else {  // failed
                if ( (*i)->register_predecessor(*this->my_owner) ) {
                    i = this->my_successors.erase(i);
                } else {
                    ++i;
                }
            }
        }
        return is_at_least_one_put_successful;
    }
};

//! A cache of successors that are put in a round-robin fashion
template<typename T, typename M=spin_rw_mutex >
class round_robin_cache : public successor_cache<T, M> {
    typedef successor_cache<T, M> base_type;
    typedef size_t size_type;
    typedef M mutex_type;
    typedef typename successor_cache<T,M>::successors_type successors_type;

public:

    round_robin_cache( typename base_type::owner_type* owner ): base_type(owner) {
        // Do not work with the passed pointer here as it may not be fully initialized yet
    }

    size_type size() {
        typename mutex_type::scoped_lock l(this->my_mutex, false);
        return this->my_successors.size();
    }

private:

    graph_task* try_put_task_impl( const T &t
                                   __TBB_FLOW_GRAPH_METAINFO_ARG(const message_metainfo& metainfo) )
    {
        typename mutex_type::scoped_lock l(this->my_mutex, /*write=*/true);
        typename successors_type::iterator i = this->my_successors.begin();
        while ( i != this->my_successors.end() ) {
            graph_task* new_task = (*i)->try_put_task(t __TBB_FLOW_GRAPH_METAINFO_ARG(metainfo));
            if ( new_task ) {
                return new_task;
            } else {
               if ( (*i)->register_predecessor(*this->my_owner) ) {
                   i = this->my_successors.erase(i);
               }
               else {
                   ++i;
               }
            }
        }
        return nullptr;
    }

public:
    graph_task* try_put_task(const T& t) override {
        return try_put_task_impl(t __TBB_FLOW_GRAPH_METAINFO_ARG(message_metainfo{}));
    }

#if __TBB_PREVIEW_FLOW_GRAPH_TRY_PUT_AND_WAIT
    graph_task* try_put_task( const T& t, const message_metainfo& metainfo ) override {
        return try_put_task_impl(t, metainfo);
    }
#endif
};

#endif // __TBB__flow_graph_cache_impl_H<|MERGE_RESOLUTION|>--- conflicted
+++ resolved
@@ -177,14 +177,9 @@
         // Do not work with the passed pointer here as it may not be fully initialized yet
     }
 
-<<<<<<< HEAD
 private:
     bool try_reserve_impl( output_type &v __TBB_FLOW_GRAPH_METAINFO_ARG(message_metainfo* metainfo) ) {
-        bool msg = false;
-=======
-    bool try_reserve( output_type &v ) {
         bool successful_reserve = false;
->>>>>>> a82c649b
 
         do {
             predecessor_type* pred = nullptr;
@@ -198,18 +193,14 @@
             }
 
             // Try to get from this sender
-<<<<<<< HEAD
 #if __TBB_PREVIEW_FLOW_GRAPH_TRY_PUT_AND_WAIT
             if (metainfo) {
-                msg = pred->try_reserve( v, *metainfo );
+                successful_reserve = pred->try_reserve( v, *metainfo );
             } else
 #endif
             {
-                msg = pred->try_reserve(v);
-            }
-=======
-            successful_reserve = pred->try_reserve( v );
->>>>>>> a82c649b
+                successful_reserve = pred->try_reserve(v);
+            }
 
             if (successful_reserve == false) {
                 typename mutex_type::scoped_lock lock(this->my_mutex);
