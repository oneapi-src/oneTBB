/*
    Copyright (c) 2005-2024 Intel Corporation

    Licensed under the Apache License, Version 2.0 (the "License");
    you may not use this file except in compliance with the License.
    You may obtain a copy of the License at

        http://www.apache.org/licenses/LICENSE-2.0

    Unless required by applicable law or agreed to in writing, software
    distributed under the License is distributed on an "AS IS" BASIS,
    WITHOUT WARRANTIES OR CONDITIONS OF ANY KIND, either express or implied.
    See the License for the specific language governing permissions and
    limitations under the License.
*/

#ifndef __TBB_parallel_filters_H
#define __TBB_parallel_filters_H

#include "_config.h"
#include "_task.h"
#include "_pipeline_filters_deduction.h"
#include "../tbb_allocator.h"

#include <cstddef>
#include <cstdint>

namespace tbb {
namespace detail {

namespace d1 {
class base_filter;
}

namespace d2 {
template <typename Output>
<<<<<<< HEAD
=======
__TBB_requires(std::copyable<Output>)
>>>>>>> 306c75f5
class input_node;
}

namespace r1 {
TBB_EXPORT void __TBB_EXPORTED_FUNC set_end_of_input(d1::base_filter&);
class pipeline;
class stage_task;
class input_buffer;
}

namespace d1 {
class filter_node;

//! A stage in a pipeline.
/** @ingroup algorithms */
class base_filter{
private:
    //! Value used to mark "not in pipeline"
    static base_filter* not_in_pipeline() { return reinterpret_cast<base_filter*>(std::intptr_t(-1)); }
public:
    //! The lowest bit 0 is for parallel vs serial
    static constexpr  unsigned int filter_is_serial = 0x1;

    //! 2nd bit distinguishes ordered vs unordered filters.
    static constexpr  unsigned int filter_is_out_of_order = 0x1<<1;

    //! 3rd bit marks input filters emitting small objects
    static constexpr  unsigned int filter_may_emit_null = 0x1<<2;

    base_filter(const base_filter&) = delete;
    base_filter& operator=(const base_filter&) = delete;

protected:
    explicit base_filter( unsigned int m ) :
        next_filter_in_pipeline(not_in_pipeline()),
        my_input_buffer(nullptr),
        my_filter_mode(m),
        my_pipeline(nullptr)
    {}

    // signal end-of-input for concrete_filters
    void set_end_of_input() {
        r1::set_end_of_input(*this);
    }

public:
    //! True if filter is serial.
    bool is_serial() const {
        return bool( my_filter_mode & filter_is_serial );
    }

    //! True if filter must receive stream in order.
    bool is_ordered() const {
        return (my_filter_mode & filter_is_serial) && !(my_filter_mode & filter_is_out_of_order);
    }

    //! true if an input filter can emit null
    bool object_may_be_null() {
        return ( my_filter_mode & filter_may_emit_null ) == filter_may_emit_null;
    }

    //! Operate on an item from the input stream, and return item for output stream.
    /** Returns nullptr if filter is a sink. */
    virtual void* operator()( void* item ) = 0;

    //! Destroy filter.
    virtual ~base_filter() {};

    //! Destroys item if pipeline was cancelled.
    /** Required to prevent memory leaks.
        Note it can be called concurrently even for serial filters.*/
    virtual void finalize( void* /*item*/ ) {}

private:
    //! Pointer to next filter in the pipeline.
    base_filter* next_filter_in_pipeline;

    //! Buffer for incoming tokens, or nullptr if not required.
    /** The buffer is required if the filter is serial. */
    r1::input_buffer* my_input_buffer;

    friend class r1::stage_task;
    friend class r1::pipeline;
    friend void r1::set_end_of_input(d1::base_filter&);

    //! Storage for filter mode and dynamically checked implementation version.
    const unsigned int my_filter_mode;

    //! Pointer to the pipeline.
    r1::pipeline* my_pipeline;
};

template<typename Body, typename InputType, typename OutputType >
class concrete_filter;

//! input_filter control to signal end-of-input for parallel_pipeline
class flow_control {
    bool is_pipeline_stopped = false;
    flow_control() = default;
    template<typename Body, typename InputType, typename OutputType > friend class concrete_filter;
    template<typename Output>
    __TBB_requires(std::copyable<Output>)
    friend class d2::input_node;
public:
    void stop() { is_pipeline_stopped = true; }
};

// Emulate std::is_trivially_copyable (false positives not allowed, false negatives suboptimal but safe).
#if __TBB_CPP11_TYPE_PROPERTIES_PRESENT
template<typename T> using tbb_trivially_copyable = std::is_trivially_copyable<T>;
#else
template<typename T> struct tbb_trivially_copyable                      { enum { value = false }; };
template<typename T> struct tbb_trivially_copyable <         T*       > { enum { value = true  }; };
template<>           struct tbb_trivially_copyable <         bool     > { enum { value = true  }; };
template<>           struct tbb_trivially_copyable <         char     > { enum { value = true  }; };
template<>           struct tbb_trivially_copyable <  signed char     > { enum { value = true  }; };
template<>           struct tbb_trivially_copyable <unsigned char     > { enum { value = true  }; };
template<>           struct tbb_trivially_copyable <         short    > { enum { value = true  }; };
template<>           struct tbb_trivially_copyable <unsigned short    > { enum { value = true  }; };
template<>           struct tbb_trivially_copyable <         int      > { enum { value = true  }; };
template<>           struct tbb_trivially_copyable <unsigned int      > { enum { value = true  }; };
template<>           struct tbb_trivially_copyable <         long     > { enum { value = true  }; };
template<>           struct tbb_trivially_copyable <unsigned long     > { enum { value = true  }; };
template<>           struct tbb_trivially_copyable <         long long> { enum { value = true  }; };
template<>           struct tbb_trivially_copyable <unsigned long long> { enum { value = true  }; };
template<>           struct tbb_trivially_copyable <         float    > { enum { value = true  }; };
template<>           struct tbb_trivially_copyable <         double   > { enum { value = true  }; };
template<>           struct tbb_trivially_copyable <    long double   > { enum { value = true  }; };
#endif // __TBB_CPP11_TYPE_PROPERTIES_PRESENT

template<typename T>
struct use_allocator {
   static constexpr bool value = sizeof(T) > sizeof(void *) || !tbb_trivially_copyable<T>::value;
};

// A helper class to customize how a type is passed between filters.
// Usage: token_helper<T, use_allocator<T>::value>
template<typename T, bool Allocate> struct token_helper;

// using tbb_allocator
template<typename T>
struct token_helper<T, true> {
    using pointer = T*;
    using value_type = T;
    static pointer create_token(value_type && source) {
        return new (r1::allocate_memory(sizeof(T))) T(std::move(source));
    }
    static value_type & token(pointer & t) { return *t; }
    static void * cast_to_void_ptr(pointer ref) { return reinterpret_cast<void *>(ref); }
    static pointer cast_from_void_ptr(void * ref) { return reinterpret_cast<pointer>(ref); }
    static void destroy_token(pointer token) {
        token->~value_type();
        r1::deallocate_memory(token);
    }
};

// pointer specialization
template<typename T>
struct token_helper<T*, false> {
    using pointer = T*;
    using value_type = T*;
    static pointer create_token(const value_type & source) { return source; }
    static value_type & token(pointer & t) { return t; }
    static void * cast_to_void_ptr(pointer ref) { return reinterpret_cast<void *>(ref); }
    static pointer cast_from_void_ptr(void * ref) { return reinterpret_cast<pointer>(ref); }
    static void destroy_token( pointer /*token*/) {}
};

// converting type to and from void*, passing objects directly
template<typename T>
struct token_helper<T, false> {
    typedef union {
        T actual_value;
        void * void_overlay;
    } type_to_void_ptr_map;
    using pointer = T;  // not really a pointer in this case.
    using value_type = T;
    static pointer create_token(const value_type & source) { return source; }
    static value_type & token(pointer & t) { return t; }
    static void * cast_to_void_ptr(pointer ref) {
        type_to_void_ptr_map mymap;
        mymap.void_overlay = nullptr;
        mymap.actual_value = ref;
        return mymap.void_overlay;
    }
    static pointer cast_from_void_ptr(void * ref) {
        type_to_void_ptr_map mymap;
        mymap.void_overlay = ref;
        return mymap.actual_value;
    }
    static void destroy_token( pointer /*token*/) {}
};

// intermediate
template<typename InputType,  typename OutputType, typename Body>
class concrete_filter: public base_filter {
    const Body& my_body;
    using input_helper = token_helper<InputType, use_allocator<InputType >::value>;
    using input_pointer = typename input_helper::pointer;
    using output_helper = token_helper<OutputType, use_allocator<OutputType>::value>;
    using output_pointer = typename output_helper::pointer;

    void* operator()(void* input) override {
        input_pointer temp_input = input_helper::cast_from_void_ptr(input);
        output_pointer temp_output = output_helper::create_token(tbb::detail::invoke(my_body, std::move(input_helper::token(temp_input))));
        input_helper::destroy_token(temp_input);
        return output_helper::cast_to_void_ptr(temp_output);
    }

    void finalize(void * input) override {
        input_pointer temp_input = input_helper::cast_from_void_ptr(input);
        input_helper::destroy_token(temp_input);
    }

public:
    concrete_filter(unsigned int m, const Body& body) : base_filter(m), my_body(body) {}
};

// input
template<typename OutputType, typename Body>
class concrete_filter<void, OutputType, Body>: public base_filter {
    const Body& my_body;
    using output_helper = token_helper<OutputType, use_allocator<OutputType>::value>;
    using output_pointer = typename output_helper::pointer;

    void* operator()(void*) override {
        flow_control control;
        output_pointer temp_output = output_helper::create_token(my_body(control));
        if(control.is_pipeline_stopped) {
            output_helper::destroy_token(temp_output);
            set_end_of_input();
            return nullptr;
        }
        return output_helper::cast_to_void_ptr(temp_output);
    }

public:
    concrete_filter(unsigned int m, const Body& body) :
        base_filter(m | filter_may_emit_null),
        my_body(body)
    {}
};

// output
template<typename InputType, typename Body>
class concrete_filter<InputType, void, Body>: public base_filter {
    const Body& my_body;
    using input_helper = token_helper<InputType, use_allocator<InputType >::value>;
    using input_pointer = typename input_helper::pointer;

    void* operator()(void* input) override {
        input_pointer temp_input = input_helper::cast_from_void_ptr(input);
        tbb::detail::invoke(my_body, std::move(input_helper::token(temp_input)));
        input_helper::destroy_token(temp_input);
        return nullptr;
    }
    void finalize(void* input) override {
        input_pointer temp_input = input_helper::cast_from_void_ptr(input);
        input_helper::destroy_token(temp_input);
    }

public:
    concrete_filter(unsigned int m, const Body& body) : base_filter(m), my_body(body) {}
};

template<typename Body>
class concrete_filter<void, void, Body>: public base_filter {
    const Body& my_body;

    void* operator()(void*) override {
        flow_control control;
        my_body(control);
        void* output = control.is_pipeline_stopped ? nullptr : (void*)(std::intptr_t)-1;
        return output;
    }
public:
    concrete_filter(unsigned int m, const Body& body) : base_filter(m), my_body(body) {}
};

class filter_node_ptr {
    filter_node * my_node;

public:
    filter_node_ptr() : my_node(nullptr) {}
    filter_node_ptr(filter_node *);
    ~filter_node_ptr();
    filter_node_ptr(const filter_node_ptr &);
    filter_node_ptr(filter_node_ptr &&);
    void operator=(filter_node *);
    void operator=(const filter_node_ptr &);
    void operator=(filter_node_ptr &&);
    filter_node& operator*() const;
    operator bool() const;
};

//! Abstract base class that represents a node in a parse tree underlying a filter class.
/** These nodes are always heap-allocated and can be shared by filter objects. */
class filter_node {
    /** Count must be atomic because it is hidden state for user, but might be shared by threads. */
    std::atomic<std::intptr_t> ref_count;
public:
    filter_node_ptr left;
    filter_node_ptr right;
protected:
    filter_node() : ref_count(0), left(nullptr), right(nullptr) {
#ifdef __TBB_TEST_FILTER_NODE_COUNT
        ++(__TBB_TEST_FILTER_NODE_COUNT);
#endif
    }
public:
    filter_node(const filter_node_ptr& x, const filter_node_ptr& y) : filter_node(){
        left = x;
        right = y;
    }
    filter_node(const filter_node&) = delete;
    filter_node& operator=(const filter_node&) = delete;

    //! Add concrete_filter to pipeline
    virtual base_filter* create_filter() const {
        __TBB_ASSERT(false, "method of non-leaf was called");
        return nullptr;
    }

    //! Increment reference count
    void add_ref() { ref_count.fetch_add(1, std::memory_order_relaxed); }

    //! Decrement reference count and delete if it becomes zero.
    void remove_ref() {
        __TBB_ASSERT(ref_count>0,"ref_count underflow");
        if( ref_count.fetch_sub(1, std::memory_order_relaxed) == 1 ) {
            this->~filter_node();
            r1::deallocate_memory(this);
        }
    }

    virtual ~filter_node() {
#ifdef __TBB_TEST_FILTER_NODE_COUNT
        --(__TBB_TEST_FILTER_NODE_COUNT);
#endif
    }
};

inline filter_node_ptr::filter_node_ptr(filter_node * nd) : my_node(nd) {
    if (my_node) {
        my_node->add_ref();
    }
}

inline filter_node_ptr::~filter_node_ptr() {
    if (my_node) {
        my_node->remove_ref();
    }
}

inline filter_node_ptr::filter_node_ptr(const filter_node_ptr & rhs) : my_node(rhs.my_node) {
    if (my_node) {
        my_node->add_ref();
    }
}

inline filter_node_ptr::filter_node_ptr(filter_node_ptr && rhs) : my_node(rhs.my_node) {
    rhs.my_node = nullptr;
}

inline void filter_node_ptr::operator=(filter_node * rhs) {
    // Order of operations below carefully chosen so that reference counts remain correct
    // in unlikely event that remove_ref throws exception.
    filter_node* old = my_node;
    my_node = rhs;
    if (my_node) {
        my_node->add_ref();
    }
    if (old) {
        old->remove_ref();
    }
}

inline void filter_node_ptr::operator=(const filter_node_ptr & rhs) {
    *this = rhs.my_node;
}

inline void filter_node_ptr::operator=(filter_node_ptr && rhs) {
    filter_node* old = my_node;
    my_node = rhs.my_node;
    rhs.my_node = nullptr;
    if (old) {
        old->remove_ref();
    }
}

inline filter_node& filter_node_ptr::operator*() const{
    __TBB_ASSERT(my_node,"nullptr node is used");
    return *my_node;
}

inline filter_node_ptr::operator bool() const {
    return my_node != nullptr;
}

//! Node in parse tree representing result of make_filter.
template<typename InputType, typename OutputType, typename Body>
class filter_node_leaf: public filter_node {
    const unsigned int my_mode;
    const Body my_body;
    base_filter* create_filter() const override {
        return new(r1::allocate_memory(sizeof(concrete_filter<InputType, OutputType, Body>))) concrete_filter<InputType, OutputType, Body>(my_mode,my_body);
    }
public:
    filter_node_leaf( unsigned int m, const Body& b ) : my_mode(m), my_body(b) {}
};


template <typename Body, typename Input = typename filter_body_types<decltype(&Body::operator())>::input_type>
using filter_input = typename std::conditional<std::is_same<Input, flow_control>::value, void, Input>::type;

template <typename Body>
using filter_output = typename filter_body_types<decltype(&Body::operator())>::output_type;

} // namespace d1
} // namespace detail
} // namespace tbb


#endif /* __TBB_parallel_filters_H */<|MERGE_RESOLUTION|>--- conflicted
+++ resolved
@@ -34,10 +34,7 @@
 
 namespace d2 {
 template <typename Output>
-<<<<<<< HEAD
-=======
 __TBB_requires(std::copyable<Output>)
->>>>>>> 306c75f5
 class input_node;
 }
 
