--- conflicted
+++ resolved
@@ -374,10 +374,6 @@
         }
 
 #if __TBB_PREVIEW_FLOW_GRAPH_TRY_PUT_AND_WAIT
-<<<<<<< HEAD
-    // TODO: add support for rejecting join_node
-=======
->>>>>>> 1ce85d9b
     graph_task* try_put_task(const T&, const message_metainfo&) override { return nullptr; }
 #endif
 
@@ -579,13 +575,6 @@
             return op_data.bypass_t;
         }
 
-<<<<<<< HEAD
-#if __TBB_PREVIEW_FLOW_GRAPH_TRY_PUT_AND_WAIT
-    // TODO: add support for queueing join_node
-    graph_task* try_put_task(const T& v, const message_metainfo&) override {
-        return try_put_task(v);
-    }
-=======
     protected:
         graph_task* try_put_task(const T &v) override {
             return try_put_task_impl(v __TBB_FLOW_GRAPH_METAINFO_ARG(message_metainfo{}));
@@ -595,7 +584,6 @@
         graph_task* try_put_task(const T& v, const message_metainfo& metainfo) override {
             return try_put_task_impl(v, metainfo);
         }
->>>>>>> 1ce85d9b
 #endif
 
         graph& graph_reference() const override {
@@ -1462,16 +1450,10 @@
         }
 
 #if __TBB_PREVIEW_FLOW_GRAPH_TRY_PUT_AND_WAIT
-<<<<<<< HEAD
-        // TODO: implement try_get with metainfo for join_node
-        bool try_get( output_type &v, message_metainfo& ) override {
-            return try_get(v);
-=======
         bool try_get( output_type &v, message_metainfo& metainfo) override {
             join_node_base_operation op_data(v, try__get, metainfo);
             my_aggregator.execute(&op_data);
             return op_data.status == SUCCEEDED;
->>>>>>> 1ce85d9b
         }
 #endif
 
