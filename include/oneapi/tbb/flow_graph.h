/*
    Copyright (c) 2005-2024 Intel Corporation

    Licensed under the Apache License, Version 2.0 (the "License");
    you may not use this file except in compliance with the License.
    You may obtain a copy of the License at

        http://www.apache.org/licenses/LICENSE-2.0

    Unless required by applicable law or agreed to in writing, software
    distributed under the License is distributed on an "AS IS" BASIS,
    WITHOUT WARRANTIES OR CONDITIONS OF ANY KIND, either express or implied.
    See the License for the specific language governing permissions and
    limitations under the License.
*/

#ifndef __TBB_flow_graph_H
#define __TBB_flow_graph_H

#include <atomic>
#include <memory>
#include <type_traits>

#include "detail/_config.h"
#include "detail/_namespace_injection.h"
#include "spin_mutex.h"
#include "null_mutex.h"
#include "spin_rw_mutex.h"
#include "null_rw_mutex.h"
#include "detail/_pipeline_filters.h"
#include "detail/_task.h"
#include "detail/_small_object_pool.h"
#include "cache_aligned_allocator.h"
#include "detail/_exception.h"
#include "detail/_template_helpers.h"
#include "detail/_aggregator.h"
#include "detail/_allocator_traits.h"
#include "detail/_utils.h"
#include "profiling.h"
#include "task_arena.h"

#if TBB_USE_PROFILING_TOOLS && ( __unix__ || __APPLE__ )
   #if __INTEL_COMPILER
       // Disabled warning "routine is both inline and noinline"
       #pragma warning (push)
       #pragma warning( disable: 2196 )
   #endif
   #define __TBB_NOINLINE_SYM __attribute__((noinline))
#else
   #define __TBB_NOINLINE_SYM
#endif

#include <tuple>
#include <list>
#include <forward_list>
#include <queue>
#if __TBB_CPP20_CONCEPTS_PRESENT
#include <concepts>
#endif

/** @file
  \brief The graph related classes and functions

  There are some applications that best express dependencies as messages
  passed between nodes in a graph.  These messages may contain data or
  simply act as signals that a predecessors has completed. The graph
  class and its associated node classes can be used to express such
  applications.
*/

namespace tbb {
namespace detail {

namespace d2 {

//! An enumeration the provides the two most common concurrency levels: unlimited and serial
enum concurrency { unlimited = 0, serial = 1 };

//! A generic null type
struct null_type {};

//! An empty class used for messages that mean "I'm done"
class continue_msg {};

} // namespace d2

#if __TBB_CPP20_CONCEPTS_PRESENT
namespace d0 {

template <typename ReturnType, typename OutputType>
concept node_body_return_type = std::same_as<OutputType, tbb::detail::d2::continue_msg> ||
                                std::convertible_to<OutputType, ReturnType>;

// TODO: consider using std::invocable here
template <typename Body, typename Output>
concept continue_node_body = std::copy_constructible<Body> &&
                             requires( Body& body, const tbb::detail::d2::continue_msg& v ) {
                                 { body(v) } -> node_body_return_type<Output>;
                             };

template <typename Body, typename Input, typename Output>
concept function_node_body = std::copy_constructible<Body> &&
                             std::invocable<Body&, const Input&> &&
                             node_body_return_type<std::invoke_result_t<Body&, const Input&>, Output>;

template <typename FunctionObject, typename Input, typename Key>
concept join_node_function_object = std::copy_constructible<FunctionObject> &&
                                    std::invocable<FunctionObject&, const Input&> &&
                                    std::convertible_to<std::invoke_result_t<FunctionObject&, const Input&>, Key>;

template <typename Body, typename Output>
concept input_node_body = std::copy_constructible<Body> &&
                          requires( Body& body, tbb::detail::d1::flow_control& fc ) {
                              { body(fc) } -> adaptive_same_as<Output>;
                          };

template <typename Body, typename Input, typename OutputPortsType>
concept multifunction_node_body = std::copy_constructible<Body> &&
                                  std::invocable<Body&, const Input&, OutputPortsType&>;

template <typename Sequencer, typename Value>
concept sequencer = std::copy_constructible<Sequencer> &&
                    std::invocable<Sequencer&, const Value&> &&
                    std::convertible_to<std::invoke_result_t<Sequencer&, const Value&>, std::size_t>;

template <typename Body, typename Input, typename GatewayType>
concept async_node_body = std::copy_constructible<Body> &&
                          std::invocable<Body&, const Input&, GatewayType&>;

} // namespace d0
#endif // __TBB_CPP20_CONCEPTS_PRESENT

namespace d2 {

//! Forward declaration section
template< typename T > class sender;
template< typename T > class receiver;
class continue_receiver;

template< typename T, typename U > class limiter_node;  // needed for resetting decrementer

template<typename T, typename M> class successor_cache;
template<typename T, typename M> class broadcast_cache;
template<typename T, typename M> class round_robin_cache;
template<typename T, typename M> class predecessor_cache;
template<typename T, typename M> class reservable_predecessor_cache;

#if __TBB_PREVIEW_FLOW_GRAPH_NODE_SET
namespace order {
struct following;
struct preceding;
}
template<typename Order, typename... Args> struct node_set;
#endif


} // namespace d2
} // namespace detail
} // namespace tbb

//! The graph class
#include "detail/_flow_graph_impl.h"

namespace tbb {
namespace detail {
namespace d2 {

static inline std::pair<graph_task*, graph_task*> order_tasks(graph_task* first, graph_task* second) {
    if (second->priority > first->priority)
        return std::make_pair(second, first);
    return std::make_pair(first, second);
}

// submit task if necessary. Returns the non-enqueued task if there is one.
static inline graph_task* combine_tasks(graph& g, graph_task* left, graph_task* right) {
    // if no RHS task, don't change left.
    if (right == nullptr) return left;
    // right != nullptr
    if (left == nullptr) return right;
    if (left == SUCCESSFULLY_ENQUEUED) return right;
    // left contains a task
    if (right != SUCCESSFULLY_ENQUEUED) {
        // both are valid tasks
        auto tasks_pair = order_tasks(left, right);
        spawn_in_graph_arena(g, *tasks_pair.first);
        return tasks_pair.second;
    }
    return left;
}

#if __TBB_PREVIEW_FLOW_GRAPH_TRY_PUT_AND_WAIT
class message_metainfo {
public:
    using waiters_type = std::forward_list<d1::wait_context_vertex*>;

    message_metainfo() = default;

    message_metainfo(const waiters_type& waiters) : my_waiters(waiters) {}
    message_metainfo(waiters_type&& waiters) : my_waiters(std::move(waiters)) {}

    const waiters_type& waiters() const & { return my_waiters; }
    waiters_type&& waiters() && { return std::move(my_waiters); }

    bool empty() const { return my_waiters.empty(); }
private:
    waiters_type my_waiters;
}; // class message_metainfo

#define __TBB_FLOW_GRAPH_METAINFO_ARG(metainfo) , metainfo

#else
#define __TBB_FLOW_GRAPH_METAINFO_ARG(metainfo)
#endif // __TBB_PREVIEW_FLOW_GRAPH_TRY_PUT_AND_WAIT

//! Pure virtual template class that defines a sender of messages of type T
template< typename T >
class sender {
public:
    virtual ~sender() {}

    //! Request an item from the sender
    virtual bool try_get( T & ) { return false; }

#if __TBB_PREVIEW_FLOW_GRAPH_TRY_PUT_AND_WAIT
    virtual bool try_get( T &, message_metainfo& ) { return false; }
#endif

    //! Reserves an item in the sender
    virtual bool try_reserve( T & ) { return false; }

#if __TBB_PREVIEW_FLOW_GRAPH_TRY_PUT_AND_WAIT
    virtual bool try_reserve( T &, message_metainfo& ) { return false; }
#endif

    //! Releases the reserved item
    virtual bool try_release( ) { return false; }

    //! Consumes the reserved item
    virtual bool try_consume( ) { return false; }

protected:
    //! The output type of this sender
    typedef T output_type;

    //! The successor type for this node
    typedef receiver<T> successor_type;

    //! Add a new successor to this node
    virtual bool register_successor( successor_type &r ) = 0;

    //! Removes a successor from this node
    virtual bool remove_successor( successor_type &r ) = 0;

    template<typename C>
    friend bool register_successor(sender<C>& s, receiver<C>& r);

    template<typename C>
    friend bool remove_successor  (sender<C>& s, receiver<C>& r);
};  // class sender<T>

template<typename C>
bool register_successor(sender<C>& s, receiver<C>& r) {
    return s.register_successor(r);
}

template<typename C>
bool remove_successor(sender<C>& s, receiver<C>& r) {
    return s.remove_successor(r);
}

//! Pure virtual template class that defines a receiver of messages of type T
template< typename T >
class receiver {
private:
    template <typename... TryPutTaskArgs>
    bool internal_try_put(const T& t, TryPutTaskArgs&&... args) {
        graph_task* res = try_put_task(t, std::forward<TryPutTaskArgs>(args)...);
        if (!res) return false;
        if (res != SUCCESSFULLY_ENQUEUED) spawn_in_graph_arena(graph_reference(), *res);
        return true;
    }

public:
    //! Destructor
    virtual ~receiver() {}

    //! Put an item to the receiver
    bool try_put( const T& t ) {
        return internal_try_put(t);
    }

#if __TBB_PREVIEW_FLOW_GRAPH_TRY_PUT_AND_WAIT
    //! Put an item to the receiver and wait for completion
    bool try_put_and_wait( const T& t ) {
        // Since try_put_and_wait is a blocking call, it is safe to create wait_context on stack
        d1::wait_context_vertex msg_wait_vertex{};

        bool res = internal_try_put(t, message_metainfo{message_metainfo::waiters_type{&msg_wait_vertex}});
        if (res) {
            __TBB_ASSERT(graph_reference().my_context != nullptr, "No wait_context associated with the Flow Graph");
            wait(msg_wait_vertex.get_context(), *graph_reference().my_context);
        }
        return res;
    }
#endif

    //! put item to successor; return task to run the successor if possible.
protected:
    //! The input type of this receiver
    typedef T input_type;

    //! The predecessor type for this node
    typedef sender<T> predecessor_type;

    template< typename R, typename B > friend class run_and_put_task;
    template< typename X, typename Y > friend class broadcast_cache;
    template< typename X, typename Y > friend class round_robin_cache;
    virtual graph_task *try_put_task(const T& t) = 0;
#if __TBB_PREVIEW_FLOW_GRAPH_TRY_PUT_AND_WAIT
    virtual graph_task *try_put_task(const T& t, const message_metainfo&) = 0;
#endif
    virtual graph& graph_reference() const = 0;

    template<typename TT, typename M> friend class successor_cache;
    virtual bool is_continue_receiver() { return false; }

    // TODO revamp: reconsider the inheritance and move node priority out of receiver
    virtual node_priority_t priority() const { return no_priority; }

    //! Add a predecessor to the node
    virtual bool register_predecessor( predecessor_type & ) { return false; }

    //! Remove a predecessor from the node
    virtual bool remove_predecessor( predecessor_type & ) { return false; }

    template <typename C>
    friend bool register_predecessor(receiver<C>& r, sender<C>& s);
    template <typename C>
    friend bool remove_predecessor  (receiver<C>& r, sender<C>& s);
}; // class receiver<T>

template <typename C>
bool register_predecessor(receiver<C>& r, sender<C>& s) {
    return r.register_predecessor(s);
}

template <typename C>
bool remove_predecessor(receiver<C>& r, sender<C>& s) {
    return r.remove_predecessor(s);
}

//! Base class for receivers of completion messages
/** These receivers automatically reset, but cannot be explicitly waited on */
class continue_receiver : public receiver< continue_msg > {
protected:

    //! Constructor
    explicit continue_receiver( int number_of_predecessors, node_priority_t a_priority ) {
        my_predecessor_count = my_initial_predecessor_count = number_of_predecessors;
        my_current_count = 0;
        my_priority = a_priority;
    }

    //! Copy constructor
    continue_receiver( const continue_receiver& src ) : receiver<continue_msg>() {
        my_predecessor_count = my_initial_predecessor_count = src.my_initial_predecessor_count;
        my_current_count = 0;
        my_priority = src.my_priority;
    }

    //! Increments the trigger threshold
    bool register_predecessor( predecessor_type & ) override {
        spin_mutex::scoped_lock l(my_mutex);
        ++my_predecessor_count;
        return true;
    }

    //! Decrements the trigger threshold
    /** Does not check to see if the removal of the predecessor now makes the current count
        exceed the new threshold.  So removing a predecessor while the graph is active can cause
        unexpected results. */
    bool remove_predecessor( predecessor_type & ) override {
        spin_mutex::scoped_lock l(my_mutex);
        --my_predecessor_count;
        return true;
    }

    //! The input type
    typedef continue_msg input_type;

    //! The predecessor type for this node
    typedef receiver<input_type>::predecessor_type predecessor_type;

    template< typename R, typename B > friend class run_and_put_task;
    template<typename X, typename Y> friend class broadcast_cache;
    template<typename X, typename Y> friend class round_robin_cache;
    // execute body is supposed to be too small to create a task for.
    graph_task* try_put_task( const input_type & ) override {
        {
            spin_mutex::scoped_lock l(my_mutex);
            if ( ++my_current_count < my_predecessor_count )
                return SUCCESSFULLY_ENQUEUED;
            else
                my_current_count = 0;
        }
        graph_task* res = execute();
        return res? res : SUCCESSFULLY_ENQUEUED;
    }

#if __TBB_PREVIEW_FLOW_GRAPH_TRY_PUT_AND_WAIT
    // TODO: add metainfo support for continue_receiver
    graph_task* try_put_task( const input_type& input, const message_metainfo& ) override {
        return try_put_task(input);
    }
#endif

    spin_mutex my_mutex;
    int my_predecessor_count;
    int my_current_count;
    int my_initial_predecessor_count;
    node_priority_t my_priority;
    // the friend declaration in the base class did not eliminate the "protected class"
    // error in gcc 4.1.2
    template<typename U, typename V> friend class limiter_node;

    virtual void reset_receiver( reset_flags f ) {
        my_current_count = 0;
        if (f & rf_clear_edges) {
            my_predecessor_count = my_initial_predecessor_count;
        }
    }

    //! Does whatever should happen when the threshold is reached
    /** This should be very fast or else spawn a task.  This is
        called while the sender is blocked in the try_put(). */
    virtual graph_task* execute() = 0;
    template<typename TT, typename M> friend class successor_cache;
    bool is_continue_receiver() override { return true; }

    node_priority_t priority() const override { return my_priority; }
}; // class continue_receiver

#if __TBB_PREVIEW_MESSAGE_BASED_KEY_MATCHING
    template <typename K, typename T>
    K key_from_message( const T &t ) {
        return t.key();
    }
#endif /* __TBB_PREVIEW_MESSAGE_BASED_KEY_MATCHING */

} // d1
} // detail
} // tbb

#include "detail/_flow_graph_trace_impl.h"
#include "detail/_hash_compare.h"

namespace tbb {
namespace detail {
namespace d2 {

#include "detail/_flow_graph_body_impl.h"
#include "detail/_flow_graph_cache_impl.h"
#include "detail/_flow_graph_types_impl.h"

using namespace graph_policy_namespace;

template <typename C, typename N>
graph_iterator<C,N>::graph_iterator(C *g, bool begin) : my_graph(g), current_node(nullptr)
{
    if (begin) current_node = my_graph->my_nodes;
    //else it is an end iterator by default
}

template <typename C, typename N>
typename graph_iterator<C,N>::reference graph_iterator<C,N>::operator*() const {
    __TBB_ASSERT(current_node, "graph_iterator at end");
    return *operator->();
}

template <typename C, typename N>
typename graph_iterator<C,N>::pointer graph_iterator<C,N>::operator->() const {
    return current_node;
}

template <typename C, typename N>
void graph_iterator<C,N>::internal_forward() {
    if (current_node) current_node = current_node->next;
}

//! Constructs a graph with isolated task_group_context
inline graph::graph() : my_wait_context_vertex(0), my_nodes(nullptr), my_nodes_last(nullptr), my_task_arena(nullptr) {
    prepare_task_arena();
    own_context = true;
    cancelled = false;
    caught_exception = false;
    my_context = new (r1::cache_aligned_allocate(sizeof(task_group_context))) task_group_context(FLOW_TASKS);
    fgt_graph(this);
    my_is_active = true;
}

inline graph::graph(task_group_context& use_this_context) :
    my_wait_context_vertex(0), my_context(&use_this_context), my_nodes(nullptr), my_nodes_last(nullptr), my_task_arena(nullptr) {
    prepare_task_arena();
    own_context = false;
    cancelled = false;
    caught_exception = false;
    fgt_graph(this);
    my_is_active = true;
}

inline graph::~graph() {
    wait_for_all();
    if (own_context) {
        my_context->~task_group_context();
        r1::cache_aligned_deallocate(my_context);
    }
    delete my_task_arena;
}

inline void graph::reserve_wait() {
    my_wait_context_vertex.reserve();
    fgt_reserve_wait(this);
}

inline void graph::release_wait() {
    fgt_release_wait(this);
    my_wait_context_vertex.release();
}

inline void graph::register_node(graph_node *n) {
    n->next = nullptr;
    {
        spin_mutex::scoped_lock lock(nodelist_mutex);
        n->prev = my_nodes_last;
        if (my_nodes_last) my_nodes_last->next = n;
        my_nodes_last = n;
        if (!my_nodes) my_nodes = n;
    }
}

inline void graph::remove_node(graph_node *n) {
    {
        spin_mutex::scoped_lock lock(nodelist_mutex);
        __TBB_ASSERT(my_nodes && my_nodes_last, "graph::remove_node: Error: no registered nodes");
        if (n->prev) n->prev->next = n->next;
        if (n->next) n->next->prev = n->prev;
        if (my_nodes_last == n) my_nodes_last = n->prev;
        if (my_nodes == n) my_nodes = n->next;
    }
    n->prev = n->next = nullptr;
}

inline void graph::reset( reset_flags f ) {
    // reset context
    deactivate_graph(*this);

    my_context->reset();
    cancelled = false;
    caught_exception = false;
    // reset all the nodes comprising the graph
    for(iterator ii = begin(); ii != end(); ++ii) {
        graph_node *my_p = &(*ii);
        my_p->reset_node(f);
    }
    // Reattach the arena. Might be useful to run the graph in a particular task_arena
    // while not limiting graph lifetime to a single task_arena::execute() call.
    prepare_task_arena( /*reinit=*/true );
    activate_graph(*this);
}

inline void graph::cancel() {
    my_context->cancel_group_execution();
}

inline graph::iterator graph::begin() { return iterator(this, true); }

inline graph::iterator graph::end() { return iterator(this, false); }

inline graph::const_iterator graph::begin() const { return const_iterator(this, true); }

inline graph::const_iterator graph::end() const { return const_iterator(this, false); }

inline graph::const_iterator graph::cbegin() const { return const_iterator(this, true); }

inline graph::const_iterator graph::cend() const { return const_iterator(this, false); }

inline graph_node::graph_node(graph& g) : my_graph(g) {
    my_graph.register_node(this);
}

inline graph_node::~graph_node() {
    my_graph.remove_node(this);
}

#include "detail/_flow_graph_node_impl.h"


//! An executable node that acts as a source, i.e. it has no predecessors

template < typename Output >
    __TBB_requires(std::copyable<Output>)
class input_node : public graph_node, public sender< Output > {
public:
    //! The type of the output message, which is complete
    typedef Output output_type;

    //! The type of successors of this node
    typedef typename sender<output_type>::successor_type successor_type;

    // Input node has no input type
    typedef null_type input_type;

    //! Constructor for a node with a successor
    template< typename Body >
        __TBB_requires(input_node_body<Body, Output>)
     __TBB_NOINLINE_SYM input_node( graph &g, Body body )
         : graph_node(g), my_active(false)
         , my_body( new input_body_leaf< output_type, Body>(body) )
         , my_init_body( new input_body_leaf< output_type, Body>(body) )
         , my_successors(this), my_reserved(false), my_has_cached_item(false)
    {
        fgt_node_with_body(CODEPTR(), FLOW_INPUT_NODE, &this->my_graph,
                           static_cast<sender<output_type> *>(this), this->my_body);
    }

#if __TBB_PREVIEW_FLOW_GRAPH_NODE_SET
    template <typename Body, typename... Successors>
        __TBB_requires(input_node_body<Body, Output>)
    input_node( const node_set<order::preceding, Successors...>& successors, Body body )
        : input_node(successors.graph_reference(), body)
    {
        make_edges(*this, successors);
    }
#endif

    //! Copy constructor
    __TBB_NOINLINE_SYM input_node( const input_node& src )
        : graph_node(src.my_graph), sender<Output>()
        , my_active(false)
        , my_body(src.my_init_body->clone()), my_init_body(src.my_init_body->clone())
        , my_successors(this), my_reserved(false), my_has_cached_item(false)
    {
        fgt_node_with_body(CODEPTR(), FLOW_INPUT_NODE, &this->my_graph,
                           static_cast<sender<output_type> *>(this), this->my_body);
    }

    //! The destructor
    ~input_node() { delete my_body; delete my_init_body; }

    //! Add a new successor to this node
    bool register_successor( successor_type &r ) override {
        spin_mutex::scoped_lock lock(my_mutex);
        my_successors.register_successor(r);
        if ( my_active )
            spawn_put();
        return true;
    }

    //! Removes a successor from this node
    bool remove_successor( successor_type &r ) override {
        spin_mutex::scoped_lock lock(my_mutex);
        my_successors.remove_successor(r);
        return true;
    }

    //! Request an item from the node
    bool try_get( output_type &v ) override {
        spin_mutex::scoped_lock lock(my_mutex);
        if ( my_reserved )
            return false;

        if ( my_has_cached_item ) {
            v = my_cached_item;
            my_has_cached_item = false;
            return true;
        }
        // we've been asked to provide an item, but we have none.  enqueue a task to
        // provide one.
        if ( my_active )
            spawn_put();
        return false;
    }

    //! Reserves an item.
    bool try_reserve( output_type &v ) override {
        spin_mutex::scoped_lock lock(my_mutex);
        if ( my_reserved ) {
            return false;
        }

        if ( my_has_cached_item ) {
            v = my_cached_item;
            my_reserved = true;
            return true;
        } else {
            return false;
        }
    }

#if __TBB_PREVIEW_FLOW_GRAPH_TRY_PUT_AND_WAIT
private:
    bool try_reserve( output_type& v, message_metainfo& ) override {
        return try_reserve(v);
    }

    bool try_get( output_type& v, message_metainfo& ) override {
        return try_get(v);
    }
public:
#endif

    //! Release a reserved item.
    /** true = item has been released and so remains in sender, dest must request or reserve future items */
    bool try_release( ) override {
        spin_mutex::scoped_lock lock(my_mutex);
        __TBB_ASSERT( my_reserved && my_has_cached_item, "releasing non-existent reservation" );
        my_reserved = false;
        if(!my_successors.empty())
            spawn_put();
        return true;
    }

    //! Consumes a reserved item
    bool try_consume( ) override {
        spin_mutex::scoped_lock lock(my_mutex);
        __TBB_ASSERT( my_reserved && my_has_cached_item, "consuming non-existent reservation" );
        my_reserved = false;
        my_has_cached_item = false;
        if ( !my_successors.empty() ) {
            spawn_put();
        }
        return true;
    }

    //! Activates a node that was created in the inactive state
    void activate() {
        spin_mutex::scoped_lock lock(my_mutex);
        my_active = true;
        if (!my_successors.empty())
            spawn_put();
    }

    template<typename Body>
    Body copy_function_object() {
        input_body<output_type> &body_ref = *this->my_body;
        return dynamic_cast< input_body_leaf<output_type, Body> & >(body_ref).get_body();
    }

protected:

    //! resets the input_node to its initial state
    void reset_node( reset_flags f) override {
        my_active = false;
        my_reserved = false;
        my_has_cached_item = false;

        if(f & rf_clear_edges) my_successors.clear();
        if(f & rf_reset_bodies) {
            input_body<output_type> *tmp = my_init_body->clone();
            delete my_body;
            my_body = tmp;
        }
    }

private:
    spin_mutex my_mutex;
    bool my_active;
    input_body<output_type> *my_body;
    input_body<output_type> *my_init_body;
    broadcast_cache< output_type > my_successors;
    bool my_reserved;
    bool my_has_cached_item;
    output_type my_cached_item;

    // used by apply_body_bypass, can invoke body of node.
    bool try_reserve_apply_body(output_type &v) {
        spin_mutex::scoped_lock lock(my_mutex);
        if ( my_reserved ) {
            return false;
        }
        if ( !my_has_cached_item ) {
            d1::flow_control control;

            fgt_begin_body( my_body );

            my_cached_item = (*my_body)(control);
            my_has_cached_item = !control.is_pipeline_stopped;

            fgt_end_body( my_body );
        }
        if ( my_has_cached_item ) {
            v = my_cached_item;
            my_reserved = true;
            return true;
        } else {
            return false;
        }
    }

    graph_task* create_put_task() {
        d1::small_object_allocator allocator{};
        typedef input_node_task_bypass< input_node<output_type> > task_type;
        graph_task* t = allocator.new_object<task_type>(my_graph, allocator, *this);
        return t;
    }

    //! Spawns a task that applies the body
    void spawn_put( ) {
        if(is_graph_active(this->my_graph)) {
            spawn_in_graph_arena(this->my_graph, *create_put_task());
        }
    }

    friend class input_node_task_bypass< input_node<output_type> >;
    //! Applies the body.  Returning SUCCESSFULLY_ENQUEUED okay; forward_task_bypass will handle it.
    graph_task* apply_body_bypass( ) {
        output_type v;
        if ( !try_reserve_apply_body(v) )
            return nullptr;

        graph_task *last_task = my_successors.try_put_task(v);
        if ( last_task )
            try_consume();
        else
            try_release();
        return last_task;
    }
};  // class input_node

//! Implements a function node that supports Input -> Output
template<typename Input, typename Output = continue_msg, typename Policy = queueing>
    __TBB_requires(std::default_initializable<Input> &&
                   std::copy_constructible<Input> &&
                   std::copy_constructible<Output>)
class function_node
    : public graph_node
    , public function_input< Input, Output, Policy, cache_aligned_allocator<Input> >
    , public function_output<Output>
{
    typedef cache_aligned_allocator<Input> internals_allocator;

public:
    typedef Input input_type;
    typedef Output output_type;
    typedef function_input<input_type,output_type,Policy,internals_allocator> input_impl_type;
    typedef function_input_queue<input_type, internals_allocator> input_queue_type;
    typedef function_output<output_type> fOutput_type;
    typedef typename input_impl_type::predecessor_type predecessor_type;
    typedef typename fOutput_type::successor_type successor_type;

    using input_impl_type::my_predecessors;

    //! Constructor
    // input_queue_type is allocated here, but destroyed in the function_input_base.
    // TODO: pass the graph_buffer_policy to the function_input_base so it can all
    // be done in one place.  This would be an interface-breaking change.
    template< typename Body >
        __TBB_requires(function_node_body<Body, Input, Output>)
     __TBB_NOINLINE_SYM function_node( graph &g, size_t concurrency,
                   Body body, Policy = Policy(), node_priority_t a_priority = no_priority )
        : graph_node(g), input_impl_type(g, concurrency, body, a_priority),
          fOutput_type(g) {
        fgt_node_with_body( CODEPTR(), FLOW_FUNCTION_NODE, &this->my_graph,
                static_cast<receiver<input_type> *>(this), static_cast<sender<output_type> *>(this), this->my_body );
    }

    template <typename Body>
        __TBB_requires(function_node_body<Body, Input, Output>)
    function_node( graph& g, size_t concurrency, Body body, node_priority_t a_priority )
        : function_node(g, concurrency, body, Policy(), a_priority) {}

#if __TBB_PREVIEW_FLOW_GRAPH_NODE_SET
    template <typename Body, typename... Args>
        __TBB_requires(function_node_body<Body, Input, Output>)
    function_node( const node_set<Args...>& nodes, size_t concurrency, Body body,
                   Policy p = Policy(), node_priority_t a_priority = no_priority )
        : function_node(nodes.graph_reference(), concurrency, body, p, a_priority) {
        make_edges_in_order(nodes, *this);
    }

    template <typename Body, typename... Args>
        __TBB_requires(function_node_body<Body, Input, Output>)
    function_node( const node_set<Args...>& nodes, size_t concurrency, Body body, node_priority_t a_priority )
        : function_node(nodes, concurrency, body, Policy(), a_priority) {}
#endif // __TBB_PREVIEW_FLOW_GRAPH_NODE_SET

    //! Copy constructor
    __TBB_NOINLINE_SYM function_node( const function_node& src ) :
        graph_node(src.my_graph),
        input_impl_type(src),
        fOutput_type(src.my_graph) {
        fgt_node_with_body( CODEPTR(), FLOW_FUNCTION_NODE, &this->my_graph,
                static_cast<receiver<input_type> *>(this), static_cast<sender<output_type> *>(this), this->my_body );
    }

protected:
    template< typename R, typename B > friend class run_and_put_task;
    template<typename X, typename Y> friend class broadcast_cache;
    template<typename X, typename Y> friend class round_robin_cache;
    using input_impl_type::try_put_task;

    broadcast_cache<output_type> &successors () override { return fOutput_type::my_successors; }

    void reset_node(reset_flags f) override {
        input_impl_type::reset_function_input(f);
        // TODO: use clear() instead.
        if(f & rf_clear_edges) {
            successors().clear();
            my_predecessors.clear();
        }
        __TBB_ASSERT(!(f & rf_clear_edges) || successors().empty(), "function_node successors not empty");
        __TBB_ASSERT(this->my_predecessors.empty(), "function_node predecessors not empty");
    }

};  // class function_node

//! implements a function node that supports Input -> (set of outputs)
// Output is a tuple of output types.
template<typename Input, typename Output, typename Policy = queueing>
    __TBB_requires(std::default_initializable<Input> &&
                   std::copy_constructible<Input>)
class multifunction_node :
    public graph_node,
    public multifunction_input
    <
        Input,
        typename wrap_tuple_elements<
            std::tuple_size<Output>::value,  // #elements in tuple
            multifunction_output,  // wrap this around each element
            Output // the tuple providing the types
        >::type,
        Policy,
        cache_aligned_allocator<Input>
    >
{
    typedef cache_aligned_allocator<Input> internals_allocator;

protected:
    static const int N = std::tuple_size<Output>::value;
public:
    typedef Input input_type;
    typedef null_type output_type;
    typedef typename wrap_tuple_elements<N,multifunction_output, Output>::type output_ports_type;
    typedef multifunction_input<
        input_type, output_ports_type, Policy, internals_allocator> input_impl_type;
    typedef function_input_queue<input_type, internals_allocator> input_queue_type;
private:
    using input_impl_type::my_predecessors;
public:
    template<typename Body>
        __TBB_requires(multifunction_node_body<Body, Input, output_ports_type>)
    __TBB_NOINLINE_SYM multifunction_node(
        graph &g, size_t concurrency,
        Body body, Policy = Policy(), node_priority_t a_priority = no_priority
    ) : graph_node(g), input_impl_type(g, concurrency, body, a_priority) {
        fgt_multioutput_node_with_body<N>(
            CODEPTR(), FLOW_MULTIFUNCTION_NODE,
            &this->my_graph, static_cast<receiver<input_type> *>(this),
            this->output_ports(), this->my_body
        );
    }

    template <typename Body>
        __TBB_requires(multifunction_node_body<Body, Input, output_ports_type>)
    __TBB_NOINLINE_SYM multifunction_node(graph& g, size_t concurrency, Body body, node_priority_t a_priority)
        : multifunction_node(g, concurrency, body, Policy(), a_priority) {}

#if __TBB_PREVIEW_FLOW_GRAPH_NODE_SET
    template <typename Body, typename... Args>
        __TBB_requires(multifunction_node_body<Body, Input, output_ports_type>)
    __TBB_NOINLINE_SYM multifunction_node(const node_set<Args...>& nodes, size_t concurrency, Body body,
                       Policy p = Policy(), node_priority_t a_priority = no_priority)
        : multifunction_node(nodes.graph_reference(), concurrency, body, p, a_priority) {
        make_edges_in_order(nodes, *this);
    }

    template <typename Body, typename... Args>
        __TBB_requires(multifunction_node_body<Body, Input, output_ports_type>)
    __TBB_NOINLINE_SYM multifunction_node(const node_set<Args...>& nodes, size_t concurrency, Body body, node_priority_t a_priority)
        : multifunction_node(nodes, concurrency, body, Policy(), a_priority) {}
#endif // __TBB_PREVIEW_FLOW_GRAPH_NODE_SET

    __TBB_NOINLINE_SYM multifunction_node( const multifunction_node &other) :
        graph_node(other.my_graph), input_impl_type(other) {
        fgt_multioutput_node_with_body<N>( CODEPTR(), FLOW_MULTIFUNCTION_NODE,
                &this->my_graph, static_cast<receiver<input_type> *>(this),
                this->output_ports(), this->my_body );
    }

    // all the guts are in multifunction_input...
protected:
    void reset_node(reset_flags f) override { input_impl_type::reset(f); }
};  // multifunction_node

//! split_node: accepts a tuple as input, forwards each element of the tuple to its
//  successors.  The node has unlimited concurrency, so it does not reject inputs.
template<typename TupleType>
class split_node : public graph_node, public receiver<TupleType> {
    static const int N = std::tuple_size<TupleType>::value;
    typedef receiver<TupleType> base_type;
public:
    typedef TupleType input_type;
    typedef typename wrap_tuple_elements<
            N,  // #elements in tuple
            multifunction_output,  // wrap this around each element
            TupleType // the tuple providing the types
        >::type  output_ports_type;

    __TBB_NOINLINE_SYM explicit split_node(graph &g)
        : graph_node(g),
          my_output_ports(init_output_ports<output_ports_type>::call(g, my_output_ports))
    {
        fgt_multioutput_node<N>(CODEPTR(), FLOW_SPLIT_NODE, &this->my_graph,
            static_cast<receiver<input_type> *>(this), this->output_ports());
    }

#if __TBB_PREVIEW_FLOW_GRAPH_NODE_SET
    template <typename... Args>
    __TBB_NOINLINE_SYM split_node(const node_set<Args...>& nodes) : split_node(nodes.graph_reference()) {
        make_edges_in_order(nodes, *this);
    }
#endif

    __TBB_NOINLINE_SYM split_node(const split_node& other)
        : graph_node(other.my_graph), base_type(other),
          my_output_ports(init_output_ports<output_ports_type>::call(other.my_graph, my_output_ports))
    {
        fgt_multioutput_node<N>(CODEPTR(), FLOW_SPLIT_NODE, &this->my_graph,
            static_cast<receiver<input_type> *>(this), this->output_ports());
    }

    output_ports_type &output_ports() { return my_output_ports; }

protected:
    graph_task *try_put_task(const TupleType& t) override {
        // Sending split messages in parallel is not justified, as overheads would prevail.
        // Also, we do not have successors here. So we just tell the task returned here is successful.
        return emit_element<N>::emit_this(this->my_graph, t, output_ports());
    }
#if __TBB_PREVIEW_FLOW_GRAPH_TRY_PUT_AND_WAIT
    graph_task* try_put_task(const TupleType& t, const message_metainfo& metainfo) override {
        // Sending split messages in parallel is not justified, as overheads would prevail.
        // Also, we do not have successors here. So we just tell the task returned here is successful.
        return emit_element<N>::emit_this(this->my_graph, t, output_ports(), metainfo);
    }
#endif

    void reset_node(reset_flags f) override {
        if (f & rf_clear_edges)
            clear_element<N>::clear_this(my_output_ports);

        __TBB_ASSERT(!(f & rf_clear_edges) || clear_element<N>::this_empty(my_output_ports), "split_node reset failed");
    }
    graph& graph_reference() const override {
        return my_graph;
    }

private:
    output_ports_type my_output_ports;
};

//! Implements an executable node that supports continue_msg -> Output
template <typename Output, typename Policy = Policy<void> >
    __TBB_requires(std::copy_constructible<Output>)
class continue_node : public graph_node, public continue_input<Output, Policy>,
                      public function_output<Output> {
public:
    typedef continue_msg input_type;
    typedef Output output_type;
    typedef continue_input<Output, Policy> input_impl_type;
    typedef function_output<output_type> fOutput_type;
    typedef typename input_impl_type::predecessor_type predecessor_type;
    typedef typename fOutput_type::successor_type successor_type;

    //! Constructor for executable node with continue_msg -> Output
    template <typename Body >
        __TBB_requires(continue_node_body<Body, Output>)
    __TBB_NOINLINE_SYM continue_node(
        graph &g,
        Body body, Policy = Policy(), node_priority_t a_priority = no_priority
    ) : graph_node(g), input_impl_type( g, body, a_priority ),
        fOutput_type(g) {
        fgt_node_with_body( CODEPTR(), FLOW_CONTINUE_NODE, &this->my_graph,

                                           static_cast<receiver<input_type> *>(this),
                                           static_cast<sender<output_type> *>(this), this->my_body );
    }

    template <typename Body>
        __TBB_requires(continue_node_body<Body, Output>)
    continue_node( graph& g, Body body, node_priority_t a_priority )
        : continue_node(g, body, Policy(), a_priority) {}

#if __TBB_PREVIEW_FLOW_GRAPH_NODE_SET
    template <typename Body, typename... Args>
        __TBB_requires(continue_node_body<Body, Output>)
    continue_node( const node_set<Args...>& nodes, Body body,
                   Policy p = Policy(), node_priority_t a_priority = no_priority )
        : continue_node(nodes.graph_reference(), body, p, a_priority ) {
        make_edges_in_order(nodes, *this);
    }
    template <typename Body, typename... Args>
        __TBB_requires(continue_node_body<Body, Output>)
    continue_node( const node_set<Args...>& nodes, Body body, node_priority_t a_priority)
        : continue_node(nodes, body, Policy(), a_priority) {}
#endif // __TBB_PREVIEW_FLOW_GRAPH_NODE_SET

    //! Constructor for executable node with continue_msg -> Output
    template <typename Body >
        __TBB_requires(continue_node_body<Body, Output>)
    __TBB_NOINLINE_SYM continue_node(
        graph &g, int number_of_predecessors,
        Body body, Policy = Policy(), node_priority_t a_priority = no_priority
    ) : graph_node(g)
      , input_impl_type(g, number_of_predecessors, body, a_priority),
        fOutput_type(g) {
        fgt_node_with_body( CODEPTR(), FLOW_CONTINUE_NODE, &this->my_graph,
                                           static_cast<receiver<input_type> *>(this),
                                           static_cast<sender<output_type> *>(this), this->my_body );
    }

    template <typename Body>
        __TBB_requires(continue_node_body<Body, Output>)
    continue_node( graph& g, int number_of_predecessors, Body body, node_priority_t a_priority)
        : continue_node(g, number_of_predecessors, body, Policy(), a_priority) {}

#if __TBB_PREVIEW_FLOW_GRAPH_NODE_SET
    template <typename Body, typename... Args>
        __TBB_requires(continue_node_body<Body, Output>)
    continue_node( const node_set<Args...>& nodes, int number_of_predecessors,
                   Body body, Policy p = Policy(), node_priority_t a_priority = no_priority )
        : continue_node(nodes.graph_reference(), number_of_predecessors, body, p, a_priority) {
        make_edges_in_order(nodes, *this);
    }

    template <typename Body, typename... Args>
        __TBB_requires(continue_node_body<Body, Output>)
    continue_node( const node_set<Args...>& nodes, int number_of_predecessors,
                   Body body, node_priority_t a_priority )
        : continue_node(nodes, number_of_predecessors, body, Policy(), a_priority) {}
#endif

    //! Copy constructor
    __TBB_NOINLINE_SYM continue_node( const continue_node& src ) :
        graph_node(src.my_graph), input_impl_type(src),
        function_output<Output>(src.my_graph) {
        fgt_node_with_body( CODEPTR(), FLOW_CONTINUE_NODE, &this->my_graph,
                                           static_cast<receiver<input_type> *>(this),
                                           static_cast<sender<output_type> *>(this), this->my_body );
    }

protected:
    template< typename R, typename B > friend class run_and_put_task;
    template<typename X, typename Y> friend class broadcast_cache;
    template<typename X, typename Y> friend class round_robin_cache;
    using input_impl_type::try_put_task;
    broadcast_cache<output_type> &successors () override { return fOutput_type::my_successors; }

    void reset_node(reset_flags f) override {
        input_impl_type::reset_receiver(f);
        if(f & rf_clear_edges)successors().clear();
        __TBB_ASSERT(!(f & rf_clear_edges) || successors().empty(), "continue_node not reset");
    }
};  // continue_node

//! Forwards messages of type T to all successors
template <typename T>
class broadcast_node : public graph_node, public receiver<T>, public sender<T> {
public:
    typedef T input_type;
    typedef T output_type;
    typedef typename receiver<input_type>::predecessor_type predecessor_type;
    typedef typename sender<output_type>::successor_type successor_type;
private:
    broadcast_cache<input_type> my_successors;
public:

    __TBB_NOINLINE_SYM explicit broadcast_node(graph& g) : graph_node(g), my_successors(this) {
        fgt_node( CODEPTR(), FLOW_BROADCAST_NODE, &this->my_graph,
                  static_cast<receiver<input_type> *>(this), static_cast<sender<output_type> *>(this) );
    }

#if __TBB_PREVIEW_FLOW_GRAPH_NODE_SET
    template <typename... Args>
    broadcast_node(const node_set<Args...>& nodes) : broadcast_node(nodes.graph_reference()) {
        make_edges_in_order(nodes, *this);
    }
#endif

    // Copy constructor
    __TBB_NOINLINE_SYM broadcast_node( const broadcast_node& src ) : broadcast_node(src.my_graph) {}

    //! Adds a successor
    bool register_successor( successor_type &r ) override {
        my_successors.register_successor( r );
        return true;
    }

    //! Removes s as a successor
    bool remove_successor( successor_type &r ) override {
        my_successors.remove_successor( r );
        return true;
    }

private:
    graph_task* try_put_task_impl(const T& t __TBB_FLOW_GRAPH_METAINFO_ARG(const message_metainfo& metainfo)) {
        graph_task* new_task = my_successors.try_put_task(t __TBB_FLOW_GRAPH_METAINFO_ARG(metainfo));
        if (!new_task) new_task = SUCCESSFULLY_ENQUEUED;
        return new_task;
    }

protected:
    template< typename R, typename B > friend class run_and_put_task;
    template<typename X, typename Y> friend class broadcast_cache;
    template<typename X, typename Y> friend class round_robin_cache;
    //! build a task to run the successor if possible.  Default is old behavior.
    graph_task* try_put_task(const T& t) override {
        return try_put_task_impl(t __TBB_FLOW_GRAPH_METAINFO_ARG(message_metainfo{}));
    }

#if __TBB_PREVIEW_FLOW_GRAPH_TRY_PUT_AND_WAIT
    graph_task* try_put_task(const T& t, const message_metainfo& metainfo) override {
        return try_put_task_impl(t, metainfo);
    }
#endif

    graph& graph_reference() const override {
        return my_graph;
    }

    void reset_node(reset_flags f) override {
        if (f&rf_clear_edges) {
           my_successors.clear();
        }
        __TBB_ASSERT(!(f & rf_clear_edges) || my_successors.empty(), "Error resetting broadcast_node");
    }
};  // broadcast_node

//! Forwards messages in arbitrary order
template <typename T>
class buffer_node
    : public graph_node
    , public reservable_item_buffer< T, cache_aligned_allocator<T> >
    , public receiver<T>, public sender<T>
{
    typedef cache_aligned_allocator<T> internals_allocator;

public:
    typedef T input_type;
    typedef T output_type;
    typedef typename receiver<input_type>::predecessor_type predecessor_type;
    typedef typename sender<output_type>::successor_type successor_type;
    typedef buffer_node<T> class_type;

protected:
    typedef size_t size_type;
    round_robin_cache< T, null_rw_mutex > my_successors;

    friend class forward_task_bypass< class_type >;

    enum op_type {reg_succ, rem_succ, req_item, res_item, rel_res, con_res, put_item, try_fwd_task
    };

    // implements the aggregator_operation concept
    class buffer_operation : public d1::aggregated_operation< buffer_operation > {
    public:
        char type;
        T* elem;
        graph_task* ltask;
        successor_type *r;
#if __TBB_PREVIEW_FLOW_GRAPH_TRY_PUT_AND_WAIT
        message_metainfo* metainfo{ nullptr };
#endif

        buffer_operation(const T& e, op_type t) : type(char(t))
                                                  , elem(const_cast<T*>(&e)) , ltask(nullptr)
                                                  , r(nullptr)
        {}

#if __TBB_PREVIEW_FLOW_GRAPH_TRY_PUT_AND_WAIT
        buffer_operation(const T& e, op_type t, const message_metainfo& info)
            : type(char(t)), elem(const_cast<T*>(&e)), ltask(nullptr), r(nullptr)
            , metainfo(const_cast<message_metainfo*>(&info))
        {}

        buffer_operation(op_type t, message_metainfo& info)
            : type(char(t)), elem(nullptr), ltask(nullptr), r(nullptr), metainfo(&info) {}
#endif
        buffer_operation(op_type t) : type(char(t)), elem(nullptr), ltask(nullptr), r(nullptr) {}
    };

    bool forwarder_busy;
    typedef d1::aggregating_functor<class_type, buffer_operation> handler_type;
    friend class d1::aggregating_functor<class_type, buffer_operation>;
    d1::aggregator< handler_type, buffer_operation> my_aggregator;

    virtual void handle_operations(buffer_operation *op_list) {
        handle_operations_impl(op_list, this);
    }

    template<typename derived_type>
    void handle_operations_impl(buffer_operation *op_list, derived_type* derived) {
        __TBB_ASSERT(static_cast<class_type*>(derived) == this, "'this' is not a base class for derived");

        buffer_operation *tmp = nullptr;
        bool try_forwarding = false;
        while (op_list) {
            tmp = op_list;
            op_list = op_list->next;
            switch (tmp->type) {
            case reg_succ: internal_reg_succ(tmp); try_forwarding = true; break;
            case rem_succ: internal_rem_succ(tmp); break;
            case req_item: internal_pop(tmp); break;
            case res_item: internal_reserve(tmp); break;
            case rel_res:  internal_release(tmp); try_forwarding = true; break;
            case con_res:  internal_consume(tmp); try_forwarding = true; break;
            case put_item: try_forwarding = internal_push(tmp); break;
            case try_fwd_task: internal_forward_task(tmp); break;
            }
        }

        derived->order();

        if (try_forwarding && !forwarder_busy) {
            if(is_graph_active(this->my_graph)) {
                forwarder_busy = true;
                typedef forward_task_bypass<class_type> task_type;
                d1::small_object_allocator allocator{};
                graph_task* new_task = allocator.new_object<task_type>(graph_reference(), allocator, *this);
                // tmp should point to the last item handled by the aggregator.  This is the operation
                // the handling thread enqueued.  So modifying that record will be okay.
                // TODO revamp: check that the issue is still present
                // workaround for icc bug  (at least 12.0 and 13.0)
                // error: function "tbb::flow::interfaceX::combine_tasks" cannot be called with the given argument list
                //        argument types are: (graph, graph_task *, graph_task *)
                graph_task *z = tmp->ltask;
                graph &g = this->my_graph;
                tmp->ltask = combine_tasks(g, z, new_task);  // in case the op generated a task
            }
        }
    }  // handle_operations

    inline graph_task *grab_forwarding_task( buffer_operation &op_data) {
        return op_data.ltask;
    }

    inline bool enqueue_forwarding_task(buffer_operation &op_data) {
        graph_task *ft = grab_forwarding_task(op_data);
        if(ft) {
            spawn_in_graph_arena(graph_reference(), *ft);
            return true;
        }
        return false;
    }

    //! This is executed by an enqueued task, the "forwarder"
    virtual graph_task *forward_task() {
        buffer_operation op_data(try_fwd_task);
        graph_task *last_task = nullptr;
        do {
            op_data.status = WAIT;
            op_data.ltask = nullptr;
            my_aggregator.execute(&op_data);

            // workaround for icc bug
            graph_task *xtask = op_data.ltask;
            graph& g = this->my_graph;
            last_task = combine_tasks(g, last_task, xtask);
        } while (op_data.status ==SUCCEEDED);
        return last_task;
    }

    //! Register successor
    virtual void internal_reg_succ(buffer_operation *op) {
        __TBB_ASSERT(op->r, nullptr);
        my_successors.register_successor(*(op->r));
        op->status.store(SUCCEEDED, std::memory_order_release);
    }

    //! Remove successor
    virtual void internal_rem_succ(buffer_operation *op) {
        __TBB_ASSERT(op->r, nullptr);
        my_successors.remove_successor(*(op->r));
        op->status.store(SUCCEEDED, std::memory_order_release);
    }

private:
    void order() {}

    bool is_item_valid() {
        return this->my_item_valid(this->my_tail - 1);
    }

    void try_put_and_add_task(graph_task*& last_task) {
        graph_task* new_task = my_successors.try_put_task(this->back()
                                                          __TBB_FLOW_GRAPH_METAINFO_ARG(this->back_metainfo()));
        if (new_task) {
            // workaround for icc bug
            graph& g = this->my_graph;
            last_task = combine_tasks(g, last_task, new_task);
            this->destroy_back();
        }
    }

protected:
    //! Tries to forward valid items to successors
    virtual void internal_forward_task(buffer_operation *op) {
        internal_forward_task_impl(op, this);
    }

    template<typename derived_type>
    void internal_forward_task_impl(buffer_operation *op, derived_type* derived) {
        __TBB_ASSERT(static_cast<class_type*>(derived) == this, "'this' is not a base class for derived");

        if (this->my_reserved || !derived->is_item_valid()) {
            op->status.store(FAILED, std::memory_order_release);
            this->forwarder_busy = false;
            return;
        }
        // Try forwarding, giving each successor a chance
        graph_task* last_task = nullptr;
        size_type counter = my_successors.size();
        for (; counter > 0 && derived->is_item_valid(); --counter)
            derived->try_put_and_add_task(last_task);

        op->ltask = last_task;  // return task
        if (last_task && !counter) {
            op->status.store(SUCCEEDED, std::memory_order_release);
        }
        else {
            op->status.store(FAILED, std::memory_order_release);
            forwarder_busy = false;
        }
    }

    virtual bool internal_push(buffer_operation *op) {
        __TBB_ASSERT(op->elem, nullptr);
#if __TBB_PREVIEW_FLOW_GRAPH_TRY_PUT_AND_WAIT
        if (op->metainfo) {
            this->push_back(*(op->elem), (*op->metainfo));
        } else
#endif
        {
            this->push_back(*(op->elem));
        }
        op->status.store(SUCCEEDED, std::memory_order_release);
        return true;
    }

    virtual void internal_pop(buffer_operation *op) {
        __TBB_ASSERT(op->elem, nullptr);
#if __TBB_PREVIEW_FLOW_GRAPH_TRY_PUT_AND_WAIT
        bool pop_result = op->metainfo ? this->pop_back(*(op->elem), *(op->metainfo))
                                       : this->pop_back(*(op->elem));
#else
        bool pop_result = this->pop_back(*(op->elem));
#endif
        if (pop_result) {
            op->status.store(SUCCEEDED, std::memory_order_release);
        }
        else {
            op->status.store(FAILED, std::memory_order_release);
        }
    }

    virtual void internal_reserve(buffer_operation *op) {
        __TBB_ASSERT(op->elem, nullptr);
#if __TBB_PREVIEW_FLOW_GRAPH_TRY_PUT_AND_WAIT
        bool reserve_result = op->metainfo ? this->reserve_front(*(op->elem), *(op->metainfo))
                                           : this->reserve_front(*(op->elem));
#else
        bool reserve_result = this->reserve_front(*(op->elem));
#endif
        if (reserve_result) {
            op->status.store(SUCCEEDED, std::memory_order_release);
        }
        else {
            op->status.store(FAILED, std::memory_order_release);
        }
    }

    virtual void internal_consume(buffer_operation *op) {
        this->consume_front();
        op->status.store(SUCCEEDED, std::memory_order_release);
    }

    virtual void internal_release(buffer_operation *op) {
        this->release_front();
        op->status.store(SUCCEEDED, std::memory_order_release);
    }

public:
    //! Constructor
    __TBB_NOINLINE_SYM explicit buffer_node( graph &g )
        : graph_node(g), reservable_item_buffer<T, internals_allocator>(), receiver<T>(),
          sender<T>(), my_successors(this), forwarder_busy(false)
    {
        my_aggregator.initialize_handler(handler_type(this));
        fgt_node( CODEPTR(), FLOW_BUFFER_NODE, &this->my_graph,
                                 static_cast<receiver<input_type> *>(this), static_cast<sender<output_type> *>(this) );
    }

#if __TBB_PREVIEW_FLOW_GRAPH_NODE_SET
    template <typename... Args>
    buffer_node(const node_set<Args...>& nodes) : buffer_node(nodes.graph_reference()) {
        make_edges_in_order(nodes, *this);
    }
#endif

    //! Copy constructor
    __TBB_NOINLINE_SYM buffer_node( const buffer_node& src ) : buffer_node(src.my_graph) {}

    //
    // message sender implementation
    //

    //! Adds a new successor.
    /** Adds successor r to the list of successors; may forward tasks.  */
    bool register_successor( successor_type &r ) override {
        buffer_operation op_data(reg_succ);
        op_data.r = &r;
        my_aggregator.execute(&op_data);
        (void)enqueue_forwarding_task(op_data);
        return true;
    }

    //! Removes a successor.
    /** Removes successor r from the list of successors.
        It also calls r.remove_predecessor(*this) to remove this node as a predecessor. */
    bool remove_successor( successor_type &r ) override {
        // TODO revamp: investigate why full qualification is necessary here
        tbb::detail::d2::remove_predecessor(r, *this);
        buffer_operation op_data(rem_succ);
        op_data.r = &r;
        my_aggregator.execute(&op_data);
        // even though this operation does not cause a forward, if we are the handler, and
        // a forward is scheduled, we may be the first to reach this point after the aggregator,
        // and so should check for the task.
        (void)enqueue_forwarding_task(op_data);
        return true;
    }

    //! Request an item from the buffer_node
    /**  true = v contains the returned item<BR>
         false = no item has been returned */
    bool try_get( T &v ) override {
        buffer_operation op_data(req_item);
        op_data.elem = &v;
        my_aggregator.execute(&op_data);
        (void)enqueue_forwarding_task(op_data);
        return (op_data.status==SUCCEEDED);
    }

#if __TBB_PREVIEW_FLOW_GRAPH_TRY_PUT_AND_WAIT
    bool try_get( T &v, message_metainfo& metainfo ) override {
        buffer_operation op_data(req_item, metainfo);
        op_data.elem = &v;
        my_aggregator.execute(&op_data);
        (void)enqueue_forwarding_task(op_data);
        return (op_data.status==SUCCEEDED);
    }
#endif

    //! Reserves an item.
    /**  false = no item can be reserved<BR>
         true = an item is reserved */
    bool try_reserve( T &v ) override {
        buffer_operation op_data(res_item);
        op_data.elem = &v;
        my_aggregator.execute(&op_data);
        (void)enqueue_forwarding_task(op_data);
        return (op_data.status==SUCCEEDED);
    }

#if __TBB_PREVIEW_FLOW_GRAPH_TRY_PUT_AND_WAIT
<<<<<<< HEAD
    bool try_reserve( output_type& v, message_metainfo& metainfo ) override {
        buffer_operation op_data(res_item, metainfo);
        op_data.elem = &v;
        my_aggregator.execute(&op_data);
        (void)enqueue_forwarding_task(op_data);
        return op_data.status==SUCCEEDED;
    }
=======
private:
    // TODO: add real implementation
    bool try_reserve(output_type& v, message_metainfo&) override {
        return try_reserve(v);
    }
public:
>>>>>>> 5cd159a6
#endif

    //! Release a reserved item.
    /**  true = item has been released and so remains in sender */
    bool try_release() override {
        buffer_operation op_data(rel_res);
        my_aggregator.execute(&op_data);
        (void)enqueue_forwarding_task(op_data);
        return true;
    }

    //! Consumes a reserved item.
    /** true = item is removed from sender and reservation removed */
    bool try_consume() override {
        buffer_operation op_data(con_res);
        my_aggregator.execute(&op_data);
        (void)enqueue_forwarding_task(op_data);
        return true;
    }

private:
    graph_task* try_put_task_impl(const T& t __TBB_FLOW_GRAPH_METAINFO_ARG(const message_metainfo& metainfo)) {
        buffer_operation op_data(t, put_item __TBB_FLOW_GRAPH_METAINFO_ARG(metainfo));
        my_aggregator.execute(&op_data);
        graph_task *ft = grab_forwarding_task(op_data);
        // sequencer_nodes can return failure (if an item has been previously inserted)
        // We have to spawn the returned task if our own operation fails.

        if(ft && op_data.status ==FAILED) {
            // we haven't succeeded queueing the item, but for some reason the
            // call returned a task (if another request resulted in a successful
            // forward this could happen.)  Queue the task and reset the pointer.
            spawn_in_graph_arena(graph_reference(), *ft); ft = nullptr;
        }
        else if(!ft && op_data.status ==SUCCEEDED) {
            ft = SUCCESSFULLY_ENQUEUED;
        }
        return ft;
    }

protected:

    template< typename R, typename B > friend class run_and_put_task;
    template<typename X, typename Y> friend class broadcast_cache;
    template<typename X, typename Y> friend class round_robin_cache;
    //! receive an item, return a task *if possible
    graph_task *try_put_task(const T &t) override {
        return try_put_task_impl(t __TBB_FLOW_GRAPH_METAINFO_ARG(message_metainfo{}));
    }

#if __TBB_PREVIEW_FLOW_GRAPH_TRY_PUT_AND_WAIT
    graph_task* try_put_task(const T& t, const message_metainfo& metainfo) override {
        return try_put_task_impl(t, metainfo);
    }
#endif

    graph& graph_reference() const override {
        return my_graph;
    }

protected:
    void reset_node( reset_flags f) override {
        reservable_item_buffer<T, internals_allocator>::reset();
        // TODO: just clear structures
        if (f&rf_clear_edges) {
            my_successors.clear();
        }
        forwarder_busy = false;
    }
};  // buffer_node

//! Forwards messages in FIFO order
template <typename T>
class queue_node : public buffer_node<T> {
protected:
    typedef buffer_node<T> base_type;
    typedef typename base_type::size_type size_type;
    typedef typename base_type::buffer_operation queue_operation;
    typedef queue_node class_type;

private:
    template<typename> friend class buffer_node;

    bool is_item_valid() {
        return this->my_item_valid(this->my_head);
    }

    void try_put_and_add_task(graph_task*& last_task) {
        graph_task* new_task = this->my_successors.try_put_task(this->front()
                                                                __TBB_FLOW_GRAPH_METAINFO_ARG(this->front_metainfo()));

        if (new_task) {
            // workaround for icc bug
            graph& graph_ref = this->graph_reference();
            last_task = combine_tasks(graph_ref, last_task, new_task);
            this->destroy_front();
        }
    }

protected:
    void internal_forward_task(queue_operation *op) override {
        this->internal_forward_task_impl(op, this);
    }

    void internal_pop(queue_operation *op) override {
        if ( this->my_reserved || !this->my_item_valid(this->my_head)){
            op->status.store(FAILED, std::memory_order_release);
        }
        else {
#if __TBB_PREVIEW_FLOW_GRAPH_TRY_PUT_AND_WAIT
            if (op->metainfo) {
                this->pop_front(*(op->elem), *(op->metainfo));
            } else
#endif
            {
                this->pop_front(*(op->elem));
            }
            op->status.store(SUCCEEDED, std::memory_order_release);
        }
    }
    void internal_reserve(queue_operation *op) override {
        if (this->my_reserved || !this->my_item_valid(this->my_head)) {
            op->status.store(FAILED, std::memory_order_release);
        }
        else {
#if __TBB_PREVIEW_FLOW_GRAPH_TRY_PUT_AND_WAIT
            if (op->metainfo) {
                this->reserve_front(*(op->elem), *(op->metainfo));
            }
            else
#endif
            {
                this->reserve_front(*(op->elem));
            }
            op->status.store(SUCCEEDED, std::memory_order_release);
        }
    }
    void internal_consume(queue_operation *op) override {
        this->consume_front();
        op->status.store(SUCCEEDED, std::memory_order_release);
    }

public:
    typedef T input_type;
    typedef T output_type;
    typedef typename receiver<input_type>::predecessor_type predecessor_type;
    typedef typename sender<output_type>::successor_type successor_type;

    //! Constructor
    __TBB_NOINLINE_SYM explicit queue_node( graph &g ) : base_type(g) {
        fgt_node( CODEPTR(), FLOW_QUEUE_NODE, &(this->my_graph),
                                 static_cast<receiver<input_type> *>(this),
                                 static_cast<sender<output_type> *>(this) );
    }

#if __TBB_PREVIEW_FLOW_GRAPH_NODE_SET
    template <typename... Args>
    queue_node( const node_set<Args...>& nodes) : queue_node(nodes.graph_reference()) {
        make_edges_in_order(nodes, *this);
    }
#endif

    //! Copy constructor
    __TBB_NOINLINE_SYM queue_node( const queue_node& src) : base_type(src) {
        fgt_node( CODEPTR(), FLOW_QUEUE_NODE, &(this->my_graph),
                                 static_cast<receiver<input_type> *>(this),
                                 static_cast<sender<output_type> *>(this) );
    }


protected:
    void reset_node( reset_flags f) override {
        base_type::reset_node(f);
    }
};  // queue_node

//! Forwards messages in sequence order
template <typename T>
    __TBB_requires(std::copyable<T>)
class sequencer_node : public queue_node<T> {
    function_body< T, size_t > *my_sequencer;
    // my_sequencer should be a benign function and must be callable
    // from a parallel context.  Does this mean it needn't be reset?
public:
    typedef T input_type;
    typedef T output_type;
    typedef typename receiver<input_type>::predecessor_type predecessor_type;
    typedef typename sender<output_type>::successor_type successor_type;

    //! Constructor
    template< typename Sequencer >
        __TBB_requires(sequencer<Sequencer, T>)
    __TBB_NOINLINE_SYM sequencer_node( graph &g, const Sequencer& s ) : queue_node<T>(g),
        my_sequencer(new function_body_leaf< T, size_t, Sequencer>(s) ) {
        fgt_node( CODEPTR(), FLOW_SEQUENCER_NODE, &(this->my_graph),
                                 static_cast<receiver<input_type> *>(this),
                                 static_cast<sender<output_type> *>(this) );
    }

#if __TBB_PREVIEW_FLOW_GRAPH_NODE_SET
    template <typename Sequencer, typename... Args>
        __TBB_requires(sequencer<Sequencer, T>)
    sequencer_node( const node_set<Args...>& nodes, const Sequencer& s)
        : sequencer_node(nodes.graph_reference(), s) {
        make_edges_in_order(nodes, *this);
    }
#endif

    //! Copy constructor
    __TBB_NOINLINE_SYM sequencer_node( const sequencer_node& src ) : queue_node<T>(src),
        my_sequencer( src.my_sequencer->clone() ) {
        fgt_node( CODEPTR(), FLOW_SEQUENCER_NODE, &(this->my_graph),
                                 static_cast<receiver<input_type> *>(this),
                                 static_cast<sender<output_type> *>(this) );
    }

    //! Destructor
    ~sequencer_node() { delete my_sequencer; }

protected:
    typedef typename buffer_node<T>::size_type size_type;
    typedef typename buffer_node<T>::buffer_operation sequencer_operation;

private:
    bool internal_push(sequencer_operation *op) override {
        size_type tag = (*my_sequencer)(*(op->elem));
#if !TBB_DEPRECATED_SEQUENCER_DUPLICATES
        if (tag < this->my_head) {
            // have already emitted a message with this tag
            op->status.store(FAILED, std::memory_order_release);
            return false;
        }
#endif
        // cannot modify this->my_tail now; the buffer would be inconsistent.
        size_t new_tail = (tag+1 > this->my_tail) ? tag+1 : this->my_tail;

        if (this->size(new_tail) > this->capacity()) {
            this->grow_my_array(this->size(new_tail));
        }
        this->my_tail = new_tail;

#if __TBB_PREVIEW_FLOW_GRAPH_TRY_PUT_AND_WAIT
        bool place_item_result = op->metainfo ? this->place_item(tag, *(op->elem), *(op->metainfo))
                                              : this->place_item(tag, *(op->elem));
        const op_stat res = place_item_result ? SUCCEEDED : FAILED;
#else
        const op_stat res = this->place_item(tag, *(op->elem)) ? SUCCEEDED : FAILED;
#endif
        op->status.store(res, std::memory_order_release);
        return res ==SUCCEEDED;
    }
};  // sequencer_node

//! Forwards messages in priority order
template<typename T, typename Compare = std::less<T>>
class priority_queue_node : public buffer_node<T> {
public:
    typedef T input_type;
    typedef T output_type;
    typedef buffer_node<T> base_type;
    typedef priority_queue_node class_type;
    typedef typename receiver<input_type>::predecessor_type predecessor_type;
    typedef typename sender<output_type>::successor_type successor_type;

    //! Constructor
    __TBB_NOINLINE_SYM explicit priority_queue_node( graph &g, const Compare& comp = Compare() )
        : buffer_node<T>(g), compare(comp), mark(0) {
        fgt_node( CODEPTR(), FLOW_PRIORITY_QUEUE_NODE, &(this->my_graph),
                                 static_cast<receiver<input_type> *>(this),
                                 static_cast<sender<output_type> *>(this) );
    }

#if __TBB_PREVIEW_FLOW_GRAPH_NODE_SET
    template <typename... Args>
    priority_queue_node(const node_set<Args...>& nodes, const Compare& comp = Compare())
        : priority_queue_node(nodes.graph_reference(), comp) {
        make_edges_in_order(nodes, *this);
    }
#endif

    //! Copy constructor
    __TBB_NOINLINE_SYM priority_queue_node( const priority_queue_node &src )
        : buffer_node<T>(src), mark(0)
    {
        fgt_node( CODEPTR(), FLOW_PRIORITY_QUEUE_NODE, &(this->my_graph),
                                 static_cast<receiver<input_type> *>(this),
                                 static_cast<sender<output_type> *>(this) );
    }

protected:

    void reset_node( reset_flags f) override {
        mark = 0;
        base_type::reset_node(f);
    }

    typedef typename buffer_node<T>::size_type size_type;
    typedef typename buffer_node<T>::item_type item_type;
    typedef typename buffer_node<T>::buffer_operation prio_operation;

    //! Tries to forward valid items to successors
    void internal_forward_task(prio_operation *op) override {
        this->internal_forward_task_impl(op, this);
    }

    void handle_operations(prio_operation *op_list) override {
        this->handle_operations_impl(op_list, this);
    }

    bool internal_push(prio_operation *op) override {
#if __TBB_PREVIEW_FLOW_GRAPH_TRY_PUT_AND_WAIT
        if (op->metainfo) {
            prio_push(*(op->elem), *(op->metainfo));
        } else
#endif
        {
            prio_push(*(op->elem));
        }
        op->status.store(SUCCEEDED, std::memory_order_release);
        return true;
    }

    void internal_pop(prio_operation *op) override {
        // if empty or already reserved, don't pop
        if ( this->my_reserved == true || this->my_tail == 0 ) {
            op->status.store(FAILED, std::memory_order_release);
            return;
        }

        *(op->elem) = prio();
#if __TBB_PREVIEW_FLOW_GRAPH_TRY_PUT_AND_WAIT
        if (op->metainfo) {
            *(op->metainfo) = std::move(prio_metainfo());
        }
#endif
        op->status.store(SUCCEEDED, std::memory_order_release);
        prio_pop();

    }

    // pops the highest-priority item, saves copy
    void internal_reserve(prio_operation *op) override {
        if (this->my_reserved == true || this->my_tail == 0) {
            op->status.store(FAILED, std::memory_order_release);
            return;
        }
        this->my_reserved = true;
        *(op->elem) = prio();
#if __TBB_PREVIEW_FLOW_GRAPH_TRY_PUT_AND_WAIT
        if (op->metainfo) {
            *(op->metainfo) = std::move(prio_metainfo());
            reserved_metainfo = *(op->metainfo);
        }
#endif
        reserved_item = *(op->elem);
        op->status.store(SUCCEEDED, std::memory_order_release);
        prio_pop();
    }

    void internal_consume(prio_operation *op) override {
        op->status.store(SUCCEEDED, std::memory_order_release);
        this->my_reserved = false;
        reserved_item = input_type();
#if __TBB_PREVIEW_FLOW_GRAPH_TRY_PUT_AND_WAIT
        for (auto waiter : reserved_metainfo.waiters()) {
            waiter->release(1);
        }

        reserved_metainfo = message_metainfo{};
#endif
    }

    void internal_release(prio_operation *op) override {
        op->status.store(SUCCEEDED, std::memory_order_release);
        prio_push(reserved_item __TBB_FLOW_GRAPH_METAINFO_ARG(reserved_metainfo));
        this->my_reserved = false;
        reserved_item = input_type();
#if __TBB_PREVIEW_FLOW_GRAPH_TRY_PUT_AND_WAIT
        for (auto waiter : reserved_metainfo.waiters()) {
            waiter->release(1);
        }

        reserved_metainfo = message_metainfo{};
#endif
    }

private:
    template<typename> friend class buffer_node;

    void order() {
        if (mark < this->my_tail) heapify();
        __TBB_ASSERT(mark == this->my_tail, "mark unequal after heapify");
    }

    bool is_item_valid() {
        return this->my_tail > 0;
    }

    void try_put_and_add_task(graph_task*& last_task) {
        graph_task* new_task = this->my_successors.try_put_task(this->prio()
                                                                __TBB_FLOW_GRAPH_METAINFO_ARG(this->prio_metainfo()));
        if (new_task) {
            // workaround for icc bug
            graph& graph_ref = this->graph_reference();
            last_task = combine_tasks(graph_ref, last_task, new_task);
            prio_pop();
        }
    }

private:
    Compare compare;
    size_type mark;

    input_type reserved_item;
#if __TBB_PREVIEW_FLOW_GRAPH_TRY_PUT_AND_WAIT
    message_metainfo reserved_metainfo;
#endif

    // in case a reheap has not been done after a push, check if the mark item is higher than the 0'th item
    bool prio_use_tail() {
        __TBB_ASSERT(mark <= this->my_tail, "mark outside bounds before test");
        return mark < this->my_tail && compare(this->get_my_item(0), this->get_my_item(this->my_tail - 1));
    }

    // prio_push: checks that the item will fit, expand array if necessary, put at end
    void prio_push(const T &src __TBB_FLOW_GRAPH_METAINFO_ARG(const message_metainfo& metainfo)) {
        if ( this->my_tail >= this->my_array_size )
            this->grow_my_array( this->my_tail + 1 );
        (void) this->place_item(this->my_tail, src __TBB_FLOW_GRAPH_METAINFO_ARG(metainfo));
        ++(this->my_tail);
        __TBB_ASSERT(mark < this->my_tail, "mark outside bounds after push");
    }

#if __TBB_PREVIEW_FLOW_GRAPH_TRY_PUT_AND_WAIT
    void prio_push(const T& src) {
        return prio_push(src, message_metainfo{});
    }
#endif

    // prio_pop: deletes highest priority item from the array, and if it is item
    // 0, move last item to 0 and reheap.  If end of array, just destroy and decrement tail
    // and mark.  Assumes the array has already been tested for emptiness; no failure.
    void prio_pop()  {
        if (prio_use_tail()) {
            // there are newly pushed elements; last one higher than top
            // copy the data
            this->destroy_item(this->my_tail-1);
            --(this->my_tail);
            __TBB_ASSERT(mark <= this->my_tail, "mark outside bounds after pop");
            return;
        }
        this->destroy_item(0);
        if(this->my_tail > 1) {
            // push the last element down heap
            __TBB_ASSERT(this->my_item_valid(this->my_tail - 1), nullptr);
            this->move_item(0,this->my_tail - 1);
        }
        --(this->my_tail);
        if(mark > this->my_tail) --mark;
        if (this->my_tail > 1) // don't reheap for heap of size 1
            reheap();
        __TBB_ASSERT(mark <= this->my_tail, "mark outside bounds after pop");
    }

    const T& prio() {
        return this->get_my_item(prio_use_tail() ? this->my_tail-1 : 0);
    }

#if __TBB_PREVIEW_FLOW_GRAPH_TRY_PUT_AND_WAIT
    message_metainfo& prio_metainfo() {
        return this->get_my_metainfo(prio_use_tail() ? this->my_tail-1 : 0);
    }
#endif

    // turn array into heap
    void heapify() {
        if(this->my_tail == 0) {
            mark = 0;
            return;
        }
        if (!mark) mark = 1;
        for (; mark<this->my_tail; ++mark) { // for each unheaped element
            size_type cur_pos = mark;
            input_type to_place;
#if __TBB_PREVIEW_FLOW_GRAPH_TRY_PUT_AND_WAIT
            message_metainfo metainfo;
#endif
            this->fetch_item(mark, to_place __TBB_FLOW_GRAPH_METAINFO_ARG(metainfo));
            do { // push to_place up the heap
                size_type parent = (cur_pos-1)>>1;
                if (!compare(this->get_my_item(parent), to_place))
                    break;
                this->move_item(cur_pos, parent);
                cur_pos = parent;
            } while( cur_pos );
            this->place_item(cur_pos, to_place __TBB_FLOW_GRAPH_METAINFO_ARG(std::move(metainfo)));
        }
    }

    // otherwise heapified array with new root element; rearrange to heap
    void reheap() {
        size_type cur_pos=0, child=1;
        while (child < mark) {
            size_type target = child;
            if (child+1<mark &&
                compare(this->get_my_item(child),
                        this->get_my_item(child+1)))
                ++target;
            // target now has the higher priority child
            if (compare(this->get_my_item(target),
                        this->get_my_item(cur_pos)))
                break;
            // swap
            this->swap_items(cur_pos, target);
            cur_pos = target;
            child = (cur_pos<<1)+1;
        }
    }
};  // priority_queue_node

//! Forwards messages only if the threshold has not been reached
/** This node forwards items until its threshold is reached.
    It contains no buffering.  If the downstream node rejects, the
    message is dropped. */
template< typename T, typename DecrementType=continue_msg >
class limiter_node : public graph_node, public receiver< T >, public sender< T > {
public:
    typedef T input_type;
    typedef T output_type;
    typedef typename receiver<input_type>::predecessor_type predecessor_type;
    typedef typename sender<output_type>::successor_type successor_type;
    //TODO: There is a lack of predefined types for its controlling "decrementer" port. It should be fixed later.

private:
    size_t my_threshold;
    size_t my_count; // number of successful puts
    size_t my_tries; // number of active put attempts
    size_t my_future_decrement; // number of active decrement
    reservable_predecessor_cache< T, spin_mutex > my_predecessors;
    spin_mutex my_mutex;
    broadcast_cache< T > my_successors;

    //! The internal receiver< DecrementType > that adjusts the count
    threshold_regulator< limiter_node<T, DecrementType>, DecrementType > decrement;

    graph_task* decrement_counter( long long delta ) {
        if ( delta > 0 && size_t(delta) > my_threshold ) {
            delta = my_threshold;
        }

        {
            spin_mutex::scoped_lock lock(my_mutex);
            if ( delta > 0 && size_t(delta) > my_count ) {
                if( my_tries > 0 ) {
                    my_future_decrement += (size_t(delta) - my_count);
                }
                my_count = 0;
            }
            else if ( delta < 0 && size_t(-delta) > my_threshold - my_count ) {
                my_count = my_threshold;
            }
            else {
                my_count -= size_t(delta); // absolute value of delta is sufficiently small
            }
            __TBB_ASSERT(my_count <= my_threshold, "counter values are truncated to be inside the [0, threshold] interval");
        }
        return forward_task();
    }

    // Let threshold_regulator call decrement_counter()
    friend class threshold_regulator< limiter_node<T, DecrementType>, DecrementType >;

    friend class forward_task_bypass< limiter_node<T,DecrementType> >;

    bool check_conditions() {  // always called under lock
        return ( my_count + my_tries < my_threshold && !my_predecessors.empty() && !my_successors.empty() );
    }

    // only returns a valid task pointer or nullptr, never SUCCESSFULLY_ENQUEUED
    graph_task* forward_task() {
        input_type v;
        graph_task* rval = nullptr;
        bool reserved = false;

        {
            spin_mutex::scoped_lock lock(my_mutex);
            if ( check_conditions() )
                ++my_tries;
            else
                return nullptr;
        }

        //SUCCESS
        // if we can reserve and can put, we consume the reservation
        // we increment the count and decrement the tries
#if __TBB_PREVIEW_FLOW_GRAPH_TRY_PUT_AND_WAIT
        message_metainfo metainfo;
#endif
        if ( (my_predecessors.try_reserve(v __TBB_FLOW_GRAPH_METAINFO_ARG(metainfo))) == true ) {
            reserved = true;
            if ( (rval = my_successors.try_put_task(v __TBB_FLOW_GRAPH_METAINFO_ARG(metainfo))) != nullptr ) {
                {
                    spin_mutex::scoped_lock lock(my_mutex);
                    ++my_count;
                    if ( my_future_decrement ) {
                        if ( my_count > my_future_decrement ) {
                            my_count -= my_future_decrement;
                            my_future_decrement = 0;
                        }
                        else {
                            my_future_decrement -= my_count;
                            my_count = 0;
                        }
                    }
                    --my_tries;
                    my_predecessors.try_consume();
                    if ( check_conditions() ) {
                        if ( is_graph_active(this->my_graph) ) {
                            typedef forward_task_bypass<limiter_node<T, DecrementType>> task_type;
                            d1::small_object_allocator allocator{};
                            graph_task* rtask = allocator.new_object<task_type>( my_graph, allocator, *this );
                            spawn_in_graph_arena(graph_reference(), *rtask);
                        }
                    }
                }
                return rval;
            }
        }
        //FAILURE
        //if we can't reserve, we decrement the tries
        //if we can reserve but can't put, we decrement the tries and release the reservation
        {
            spin_mutex::scoped_lock lock(my_mutex);
            --my_tries;
            if (reserved) my_predecessors.try_release();
            if ( check_conditions() ) {
                if ( is_graph_active(this->my_graph) ) {
                    d1::small_object_allocator allocator{};
                    typedef forward_task_bypass<limiter_node<T, DecrementType>> task_type;
                    graph_task* t = allocator.new_object<task_type>(my_graph, allocator, *this);
                    __TBB_ASSERT(!rval, "Have two tasks to handle");
                    return t;
                }
            }
            return rval;
        }
    }

    void initialize() {
        fgt_node(
            CODEPTR(), FLOW_LIMITER_NODE, &this->my_graph,
            static_cast<receiver<input_type> *>(this), static_cast<receiver<DecrementType> *>(&decrement),
            static_cast<sender<output_type> *>(this)
        );
    }

public:
    //! Constructor
    limiter_node(graph &g, size_t threshold)
        : graph_node(g), my_threshold(threshold), my_count(0), my_tries(0), my_future_decrement(0),
        my_predecessors(this), my_successors(this), decrement(this)
    {
        initialize();
    }

#if __TBB_PREVIEW_FLOW_GRAPH_NODE_SET
    template <typename... Args>
    limiter_node(const node_set<Args...>& nodes, size_t threshold)
        : limiter_node(nodes.graph_reference(), threshold) {
        make_edges_in_order(nodes, *this);
    }
#endif

    //! Copy constructor
    limiter_node( const limiter_node& src ) : limiter_node(src.my_graph, src.my_threshold) {}

    //! The interface for accessing internal receiver< DecrementType > that adjusts the count
    receiver<DecrementType>& decrementer() { return decrement; }

    //! Replace the current successor with this new successor
    bool register_successor( successor_type &r ) override {
        spin_mutex::scoped_lock lock(my_mutex);
        bool was_empty = my_successors.empty();
        my_successors.register_successor(r);
        //spawn a forward task if this is the only successor
        if ( was_empty && !my_predecessors.empty() && my_count + my_tries < my_threshold ) {
            if ( is_graph_active(this->my_graph) ) {
                d1::small_object_allocator allocator{};
                typedef forward_task_bypass<limiter_node<T, DecrementType>> task_type;
                graph_task* t = allocator.new_object<task_type>(my_graph, allocator, *this);
                spawn_in_graph_arena(graph_reference(), *t);
            }
        }
        return true;
    }

    //! Removes a successor from this node
    /** r.remove_predecessor(*this) is also called. */
    bool remove_successor( successor_type &r ) override {
        // TODO revamp: investigate why qualification is needed for remove_predecessor() call
        tbb::detail::d2::remove_predecessor(r, *this);
        my_successors.remove_successor(r);
        return true;
    }

    //! Adds src to the list of cached predecessors.
    bool register_predecessor( predecessor_type &src ) override {
        spin_mutex::scoped_lock lock(my_mutex);
        my_predecessors.add( src );
        if ( my_count + my_tries < my_threshold && !my_successors.empty() && is_graph_active(this->my_graph) ) {
            d1::small_object_allocator allocator{};
            typedef forward_task_bypass<limiter_node<T, DecrementType>> task_type;
            graph_task* t = allocator.new_object<task_type>(my_graph, allocator, *this);
            spawn_in_graph_arena(graph_reference(), *t);
        }
        return true;
    }

    //! Removes src from the list of cached predecessors.
    bool remove_predecessor( predecessor_type &src ) override {
        my_predecessors.remove( src );
        return true;
    }

protected:

    template< typename R, typename B > friend class run_and_put_task;
    template<typename X, typename Y> friend class broadcast_cache;
    template<typename X, typename Y> friend class round_robin_cache;

private:
    //! Puts an item to this receiver
    graph_task* try_put_task_impl( const T &t __TBB_FLOW_GRAPH_METAINFO_ARG(const message_metainfo& metainfo) ) {
        {
            spin_mutex::scoped_lock lock(my_mutex);
            if ( my_count + my_tries >= my_threshold )
                return nullptr;
            else
                ++my_tries;
        }

        graph_task* rtask = my_successors.try_put_task(t __TBB_FLOW_GRAPH_METAINFO_ARG(metainfo));
        if ( !rtask ) {  // try_put_task failed.
            spin_mutex::scoped_lock lock(my_mutex);
            --my_tries;
            if (check_conditions() && is_graph_active(this->my_graph)) {
                d1::small_object_allocator allocator{};
                typedef forward_task_bypass<limiter_node<T, DecrementType>> task_type;
                rtask = allocator.new_object<task_type>(my_graph, allocator, *this);
            }
        }
        else {
            spin_mutex::scoped_lock lock(my_mutex);
            ++my_count;
            if ( my_future_decrement ) {
                if ( my_count > my_future_decrement ) {
                    my_count -= my_future_decrement;
                    my_future_decrement = 0;
                }
                else {
                    my_future_decrement -= my_count;
                    my_count = 0;
                }
            }
            --my_tries;
        }
        return rtask;
    }

protected:
    graph_task* try_put_task(const T& t) override {
        return try_put_task_impl(t __TBB_FLOW_GRAPH_METAINFO_ARG(message_metainfo{}));
    }
#if __TBB_PREVIEW_FLOW_GRAPH_TRY_PUT_AND_WAIT
    graph_task* try_put_task(const T& t, const message_metainfo& metainfo) override {
        return try_put_task_impl(t, metainfo);
    }
#endif

    graph& graph_reference() const override { return my_graph; }

    void reset_node( reset_flags f ) override {
        my_count = 0;
        if ( f & rf_clear_edges ) {
            my_predecessors.clear();
            my_successors.clear();
        }
        else {
            my_predecessors.reset();
        }
        decrement.reset_receiver(f);
    }
};  // limiter_node

#include "detail/_flow_graph_join_impl.h"

template<typename OutputTuple, typename JP=queueing> class join_node;

template<typename OutputTuple>
class join_node<OutputTuple,reserving>: public unfolded_join_node<std::tuple_size<OutputTuple>::value, reserving_port, OutputTuple, reserving> {
private:
    static const int N = std::tuple_size<OutputTuple>::value;
    typedef unfolded_join_node<N, reserving_port, OutputTuple, reserving> unfolded_type;
public:
    typedef OutputTuple output_type;
    typedef typename unfolded_type::input_ports_type input_ports_type;
     __TBB_NOINLINE_SYM explicit join_node(graph &g) : unfolded_type(g) {
        fgt_multiinput_node<N>( CODEPTR(), FLOW_JOIN_NODE_RESERVING, &this->my_graph,
                                            this->input_ports(), static_cast< sender< output_type > *>(this) );
    }

#if __TBB_PREVIEW_FLOW_GRAPH_NODE_SET
    template <typename... Args>
    __TBB_NOINLINE_SYM join_node(const node_set<Args...>& nodes, reserving = reserving()) : join_node(nodes.graph_reference()) {
        make_edges_in_order(nodes, *this);
    }
#endif

    __TBB_NOINLINE_SYM join_node(const join_node &other) : unfolded_type(other) {
        fgt_multiinput_node<N>( CODEPTR(), FLOW_JOIN_NODE_RESERVING, &this->my_graph,
                                            this->input_ports(), static_cast< sender< output_type > *>(this) );
    }

};

template<typename OutputTuple>
class join_node<OutputTuple,queueing>: public unfolded_join_node<std::tuple_size<OutputTuple>::value, queueing_port, OutputTuple, queueing> {
private:
    static const int N = std::tuple_size<OutputTuple>::value;
    typedef unfolded_join_node<N, queueing_port, OutputTuple, queueing> unfolded_type;
public:
    typedef OutputTuple output_type;
    typedef typename unfolded_type::input_ports_type input_ports_type;
     __TBB_NOINLINE_SYM explicit join_node(graph &g) : unfolded_type(g) {
        fgt_multiinput_node<N>( CODEPTR(), FLOW_JOIN_NODE_QUEUEING, &this->my_graph,
                                            this->input_ports(), static_cast< sender< output_type > *>(this) );
    }

#if __TBB_PREVIEW_FLOW_GRAPH_NODE_SET
    template <typename... Args>
    __TBB_NOINLINE_SYM join_node(const node_set<Args...>& nodes, queueing = queueing()) : join_node(nodes.graph_reference()) {
        make_edges_in_order(nodes, *this);
    }
#endif

    __TBB_NOINLINE_SYM join_node(const join_node &other) : unfolded_type(other) {
        fgt_multiinput_node<N>( CODEPTR(), FLOW_JOIN_NODE_QUEUEING, &this->my_graph,
                                            this->input_ports(), static_cast< sender< output_type > *>(this) );
    }

};

#if __TBB_CPP20_CONCEPTS_PRESENT
// Helper function which is well-formed only if all of the elements in OutputTuple
// satisfies join_node_function_object<body[i], tuple[i], K>
template <typename OutputTuple, typename K,
          typename... Functions, std::size_t... Idx>
void join_node_function_objects_helper( std::index_sequence<Idx...> )
    requires (std::tuple_size_v<OutputTuple> == sizeof...(Functions)) &&
             (... && join_node_function_object<Functions, std::tuple_element_t<Idx, OutputTuple>, K>);

template <typename OutputTuple, typename K, typename... Functions>
concept join_node_functions = requires {
    join_node_function_objects_helper<OutputTuple, K, Functions...>(std::make_index_sequence<sizeof...(Functions)>{});
};

#endif

// template for key_matching join_node
// tag_matching join_node is a specialization of key_matching, and is source-compatible.
template<typename OutputTuple, typename K, typename KHash>
class join_node<OutputTuple, key_matching<K, KHash> > : public unfolded_join_node<std::tuple_size<OutputTuple>::value,
      key_matching_port, OutputTuple, key_matching<K,KHash> > {
private:
    static const int N = std::tuple_size<OutputTuple>::value;
    typedef unfolded_join_node<N, key_matching_port, OutputTuple, key_matching<K,KHash> > unfolded_type;
public:
    typedef OutputTuple output_type;
    typedef typename unfolded_type::input_ports_type input_ports_type;

#if __TBB_PREVIEW_MESSAGE_BASED_KEY_MATCHING
    join_node(graph &g) : unfolded_type(g) {}
#endif  /* __TBB_PREVIEW_MESSAGE_BASED_KEY_MATCHING */

    template<typename __TBB_B0, typename __TBB_B1>
        __TBB_requires(join_node_functions<OutputTuple, K, __TBB_B0, __TBB_B1>)
     __TBB_NOINLINE_SYM join_node(graph &g, __TBB_B0 b0, __TBB_B1 b1) : unfolded_type(g, b0, b1) {
        fgt_multiinput_node<N>( CODEPTR(), FLOW_JOIN_NODE_TAG_MATCHING, &this->my_graph,
                                                           this->input_ports(), static_cast< sender< output_type > *>(this) );
    }
    template<typename __TBB_B0, typename __TBB_B1, typename __TBB_B2>
        __TBB_requires(join_node_functions<OutputTuple, K, __TBB_B0, __TBB_B1, __TBB_B2>)
     __TBB_NOINLINE_SYM join_node(graph &g, __TBB_B0 b0, __TBB_B1 b1, __TBB_B2 b2) : unfolded_type(g, b0, b1, b2) {
        fgt_multiinput_node<N>( CODEPTR(), FLOW_JOIN_NODE_TAG_MATCHING, &this->my_graph,
                                                           this->input_ports(), static_cast< sender< output_type > *>(this) );
    }
    template<typename __TBB_B0, typename __TBB_B1, typename __TBB_B2, typename __TBB_B3>
        __TBB_requires(join_node_functions<OutputTuple, K, __TBB_B0, __TBB_B1, __TBB_B2, __TBB_B3>)
     __TBB_NOINLINE_SYM join_node(graph &g, __TBB_B0 b0, __TBB_B1 b1, __TBB_B2 b2, __TBB_B3 b3) : unfolded_type(g, b0, b1, b2, b3) {
        fgt_multiinput_node<N>( CODEPTR(), FLOW_JOIN_NODE_TAG_MATCHING, &this->my_graph,
                                                           this->input_ports(), static_cast< sender< output_type > *>(this) );
    }
    template<typename __TBB_B0, typename __TBB_B1, typename __TBB_B2, typename __TBB_B3, typename __TBB_B4>
        __TBB_requires(join_node_functions<OutputTuple, K, __TBB_B0, __TBB_B1, __TBB_B2, __TBB_B3, __TBB_B4>)
     __TBB_NOINLINE_SYM join_node(graph &g, __TBB_B0 b0, __TBB_B1 b1, __TBB_B2 b2, __TBB_B3 b3, __TBB_B4 b4) :
            unfolded_type(g, b0, b1, b2, b3, b4) {
        fgt_multiinput_node<N>( CODEPTR(), FLOW_JOIN_NODE_TAG_MATCHING, &this->my_graph,
                                                           this->input_ports(), static_cast< sender< output_type > *>(this) );
    }
#if __TBB_VARIADIC_MAX >= 6
    template<typename __TBB_B0, typename __TBB_B1, typename __TBB_B2, typename __TBB_B3, typename __TBB_B4,
        typename __TBB_B5>
        __TBB_requires(join_node_functions<OutputTuple, K, __TBB_B0, __TBB_B1, __TBB_B2, __TBB_B3, __TBB_B4, __TBB_B5>)
     __TBB_NOINLINE_SYM join_node(graph &g, __TBB_B0 b0, __TBB_B1 b1, __TBB_B2 b2, __TBB_B3 b3, __TBB_B4 b4, __TBB_B5 b5) :
            unfolded_type(g, b0, b1, b2, b3, b4, b5) {
        fgt_multiinput_node<N>( CODEPTR(), FLOW_JOIN_NODE_TAG_MATCHING, &this->my_graph,
                                                           this->input_ports(), static_cast< sender< output_type > *>(this) );
    }
#endif
#if __TBB_VARIADIC_MAX >= 7
    template<typename __TBB_B0, typename __TBB_B1, typename __TBB_B2, typename __TBB_B3, typename __TBB_B4,
        typename __TBB_B5, typename __TBB_B6>
        __TBB_requires(join_node_functions<OutputTuple, K, __TBB_B0, __TBB_B1, __TBB_B2, __TBB_B3, __TBB_B4, __TBB_B5, __TBB_B6>)
     __TBB_NOINLINE_SYM join_node(graph &g, __TBB_B0 b0, __TBB_B1 b1, __TBB_B2 b2, __TBB_B3 b3, __TBB_B4 b4, __TBB_B5 b5, __TBB_B6 b6) :
            unfolded_type(g, b0, b1, b2, b3, b4, b5, b6) {
        fgt_multiinput_node<N>( CODEPTR(), FLOW_JOIN_NODE_TAG_MATCHING, &this->my_graph,
                                                           this->input_ports(), static_cast< sender< output_type > *>(this) );
    }
#endif
#if __TBB_VARIADIC_MAX >= 8
    template<typename __TBB_B0, typename __TBB_B1, typename __TBB_B2, typename __TBB_B3, typename __TBB_B4,
        typename __TBB_B5, typename __TBB_B6, typename __TBB_B7>
        __TBB_requires(join_node_functions<OutputTuple, K, __TBB_B0, __TBB_B1, __TBB_B2, __TBB_B3, __TBB_B4, __TBB_B5, __TBB_B6, __TBB_B7>)
     __TBB_NOINLINE_SYM join_node(graph &g, __TBB_B0 b0, __TBB_B1 b1, __TBB_B2 b2, __TBB_B3 b3, __TBB_B4 b4, __TBB_B5 b5, __TBB_B6 b6,
            __TBB_B7 b7) : unfolded_type(g, b0, b1, b2, b3, b4, b5, b6, b7) {
        fgt_multiinput_node<N>( CODEPTR(), FLOW_JOIN_NODE_TAG_MATCHING, &this->my_graph,
                                                           this->input_ports(), static_cast< sender< output_type > *>(this) );
    }
#endif
#if __TBB_VARIADIC_MAX >= 9
    template<typename __TBB_B0, typename __TBB_B1, typename __TBB_B2, typename __TBB_B3, typename __TBB_B4,
        typename __TBB_B5, typename __TBB_B6, typename __TBB_B7, typename __TBB_B8>
        __TBB_requires(join_node_functions<OutputTuple, K, __TBB_B0, __TBB_B1, __TBB_B2, __TBB_B3, __TBB_B4, __TBB_B5, __TBB_B6, __TBB_B7, __TBB_B8>)
     __TBB_NOINLINE_SYM join_node(graph &g, __TBB_B0 b0, __TBB_B1 b1, __TBB_B2 b2, __TBB_B3 b3, __TBB_B4 b4, __TBB_B5 b5, __TBB_B6 b6,
            __TBB_B7 b7, __TBB_B8 b8) : unfolded_type(g, b0, b1, b2, b3, b4, b5, b6, b7, b8) {
        fgt_multiinput_node<N>( CODEPTR(), FLOW_JOIN_NODE_TAG_MATCHING, &this->my_graph,
                                                           this->input_ports(), static_cast< sender< output_type > *>(this) );
    }
#endif
#if __TBB_VARIADIC_MAX >= 10
    template<typename __TBB_B0, typename __TBB_B1, typename __TBB_B2, typename __TBB_B3, typename __TBB_B4,
        typename __TBB_B5, typename __TBB_B6, typename __TBB_B7, typename __TBB_B8, typename __TBB_B9>
        __TBB_requires(join_node_functions<OutputTuple, K, __TBB_B0, __TBB_B1, __TBB_B2, __TBB_B3, __TBB_B4, __TBB_B5, __TBB_B6, __TBB_B7, __TBB_B8, __TBB_B9>)
     __TBB_NOINLINE_SYM join_node(graph &g, __TBB_B0 b0, __TBB_B1 b1, __TBB_B2 b2, __TBB_B3 b3, __TBB_B4 b4, __TBB_B5 b5, __TBB_B6 b6,
            __TBB_B7 b7, __TBB_B8 b8, __TBB_B9 b9) : unfolded_type(g, b0, b1, b2, b3, b4, b5, b6, b7, b8, b9) {
        fgt_multiinput_node<N>( CODEPTR(), FLOW_JOIN_NODE_TAG_MATCHING, &this->my_graph,
                                                           this->input_ports(), static_cast< sender< output_type > *>(this) );
    }
#endif

#if __TBB_PREVIEW_FLOW_GRAPH_NODE_SET
    template <
#if (__clang_major__ == 3 && __clang_minor__ == 4)
        // clang 3.4 misdeduces 'Args...' for 'node_set' while it can cope with template template parameter.
        template<typename...> class node_set,
#endif
        typename... Args, typename... Bodies
    >
    __TBB_requires((sizeof...(Bodies) == 0) || join_node_functions<OutputTuple, K, Bodies...>)
    __TBB_NOINLINE_SYM join_node(const node_set<Args...>& nodes, Bodies... bodies)
        : join_node(nodes.graph_reference(), bodies...) {
        make_edges_in_order(nodes, *this);
    }
#endif // __TBB_PREVIEW_FLOW_GRAPH_NODE_SET

    __TBB_NOINLINE_SYM join_node(const join_node &other) : unfolded_type(other) {
        fgt_multiinput_node<N>( CODEPTR(), FLOW_JOIN_NODE_TAG_MATCHING, &this->my_graph,
                                                           this->input_ports(), static_cast< sender< output_type > *>(this) );
    }

};

// indexer node
#include "detail/_flow_graph_indexer_impl.h"

// TODO: Implement interface with variadic template or tuple
template<typename T0, typename T1=null_type, typename T2=null_type, typename T3=null_type,
                      typename T4=null_type, typename T5=null_type, typename T6=null_type,
                      typename T7=null_type, typename T8=null_type, typename T9=null_type> class indexer_node;

//indexer node specializations
template<typename T0>
class indexer_node<T0> : public unfolded_indexer_node<std::tuple<T0> > {
private:
    static const int N = 1;
public:
    typedef std::tuple<T0> InputTuple;
    typedef tagged_msg<size_t, T0> output_type;
    typedef unfolded_indexer_node<InputTuple> unfolded_type;
    __TBB_NOINLINE_SYM indexer_node(graph& g) : unfolded_type(g) {
        fgt_multiinput_node<N>( CODEPTR(), FLOW_INDEXER_NODE, &this->my_graph,
                                           this->input_ports(), static_cast< sender< output_type > *>(this) );
    }

#if __TBB_PREVIEW_FLOW_GRAPH_NODE_SET
    template <typename... Args>
    indexer_node(const node_set<Args...>& nodes) : indexer_node(nodes.graph_reference()) {
        make_edges_in_order(nodes, *this);
    }
#endif

    // Copy constructor
    __TBB_NOINLINE_SYM indexer_node( const indexer_node& other ) : unfolded_type(other) {
        fgt_multiinput_node<N>( CODEPTR(), FLOW_INDEXER_NODE, &this->my_graph,
                                           this->input_ports(), static_cast< sender< output_type > *>(this) );
    }
};

template<typename T0, typename T1>
class indexer_node<T0, T1> : public unfolded_indexer_node<std::tuple<T0, T1> > {
private:
    static const int N = 2;
public:
    typedef std::tuple<T0, T1> InputTuple;
    typedef tagged_msg<size_t, T0, T1> output_type;
    typedef unfolded_indexer_node<InputTuple> unfolded_type;
    __TBB_NOINLINE_SYM indexer_node(graph& g) : unfolded_type(g) {
        fgt_multiinput_node<N>( CODEPTR(), FLOW_INDEXER_NODE, &this->my_graph,
                                           this->input_ports(), static_cast< sender< output_type > *>(this) );
    }

#if __TBB_PREVIEW_FLOW_GRAPH_NODE_SET
    template <typename... Args>
    indexer_node(const node_set<Args...>& nodes) : indexer_node(nodes.graph_reference()) {
        make_edges_in_order(nodes, *this);
    }
#endif

    // Copy constructor
    __TBB_NOINLINE_SYM indexer_node( const indexer_node& other ) : unfolded_type(other) {
        fgt_multiinput_node<N>( CODEPTR(), FLOW_INDEXER_NODE, &this->my_graph,
                                           this->input_ports(), static_cast< sender< output_type > *>(this) );
    }

};

template<typename T0, typename T1, typename T2>
class indexer_node<T0, T1, T2> : public unfolded_indexer_node<std::tuple<T0, T1, T2> > {
private:
    static const int N = 3;
public:
    typedef std::tuple<T0, T1, T2> InputTuple;
    typedef tagged_msg<size_t, T0, T1, T2> output_type;
    typedef unfolded_indexer_node<InputTuple> unfolded_type;
    __TBB_NOINLINE_SYM indexer_node(graph& g) : unfolded_type(g) {
        fgt_multiinput_node<N>( CODEPTR(), FLOW_INDEXER_NODE, &this->my_graph,
                                           this->input_ports(), static_cast< sender< output_type > *>(this) );
    }

#if __TBB_PREVIEW_FLOW_GRAPH_NODE_SET
    template <typename... Args>
    indexer_node(const node_set<Args...>& nodes) : indexer_node(nodes.graph_reference()) {
        make_edges_in_order(nodes, *this);
    }
#endif

    // Copy constructor
    __TBB_NOINLINE_SYM indexer_node( const indexer_node& other ) : unfolded_type(other) {
        fgt_multiinput_node<N>( CODEPTR(), FLOW_INDEXER_NODE, &this->my_graph,
                                           this->input_ports(), static_cast< sender< output_type > *>(this) );
    }

};

template<typename T0, typename T1, typename T2, typename T3>
class indexer_node<T0, T1, T2, T3> : public unfolded_indexer_node<std::tuple<T0, T1, T2, T3> > {
private:
    static const int N = 4;
public:
    typedef std::tuple<T0, T1, T2, T3> InputTuple;
    typedef tagged_msg<size_t, T0, T1, T2, T3> output_type;
    typedef unfolded_indexer_node<InputTuple> unfolded_type;
    __TBB_NOINLINE_SYM indexer_node(graph& g) : unfolded_type(g) {
        fgt_multiinput_node<N>( CODEPTR(), FLOW_INDEXER_NODE, &this->my_graph,
                                           this->input_ports(), static_cast< sender< output_type > *>(this) );
    }

#if __TBB_PREVIEW_FLOW_GRAPH_NODE_SET
    template <typename... Args>
    indexer_node(const node_set<Args...>& nodes) : indexer_node(nodes.graph_reference()) {
        make_edges_in_order(nodes, *this);
    }
#endif

    // Copy constructor
    __TBB_NOINLINE_SYM indexer_node( const indexer_node& other ) : unfolded_type(other) {
        fgt_multiinput_node<N>( CODEPTR(), FLOW_INDEXER_NODE, &this->my_graph,
                                           this->input_ports(), static_cast< sender< output_type > *>(this) );
    }

};

template<typename T0, typename T1, typename T2, typename T3, typename T4>
class indexer_node<T0, T1, T2, T3, T4> : public unfolded_indexer_node<std::tuple<T0, T1, T2, T3, T4> > {
private:
    static const int N = 5;
public:
    typedef std::tuple<T0, T1, T2, T3, T4> InputTuple;
    typedef tagged_msg<size_t, T0, T1, T2, T3, T4> output_type;
    typedef unfolded_indexer_node<InputTuple> unfolded_type;
    __TBB_NOINLINE_SYM indexer_node(graph& g) : unfolded_type(g) {
        fgt_multiinput_node<N>( CODEPTR(), FLOW_INDEXER_NODE, &this->my_graph,
                                           this->input_ports(), static_cast< sender< output_type > *>(this) );
    }

#if __TBB_PREVIEW_FLOW_GRAPH_NODE_SET
    template <typename... Args>
    indexer_node(const node_set<Args...>& nodes) : indexer_node(nodes.graph_reference()) {
        make_edges_in_order(nodes, *this);
    }
#endif

    // Copy constructor
    __TBB_NOINLINE_SYM indexer_node( const indexer_node& other ) : unfolded_type(other) {
        fgt_multiinput_node<N>( CODEPTR(), FLOW_INDEXER_NODE, &this->my_graph,
                                           this->input_ports(), static_cast< sender< output_type > *>(this) );
    }

};

#if __TBB_VARIADIC_MAX >= 6
template<typename T0, typename T1, typename T2, typename T3, typename T4, typename T5>
class indexer_node<T0, T1, T2, T3, T4, T5> : public unfolded_indexer_node<std::tuple<T0, T1, T2, T3, T4, T5> > {
private:
    static const int N = 6;
public:
    typedef std::tuple<T0, T1, T2, T3, T4, T5> InputTuple;
    typedef tagged_msg<size_t, T0, T1, T2, T3, T4, T5> output_type;
    typedef unfolded_indexer_node<InputTuple> unfolded_type;
    __TBB_NOINLINE_SYM indexer_node(graph& g) : unfolded_type(g) {
        fgt_multiinput_node<N>( CODEPTR(), FLOW_INDEXER_NODE, &this->my_graph,
                                           this->input_ports(), static_cast< sender< output_type > *>(this) );
    }

#if __TBB_PREVIEW_FLOW_GRAPH_NODE_SET
    template <typename... Args>
    indexer_node(const node_set<Args...>& nodes) : indexer_node(nodes.graph_reference()) {
        make_edges_in_order(nodes, *this);
    }
#endif

    // Copy constructor
    __TBB_NOINLINE_SYM indexer_node( const indexer_node& other ) : unfolded_type(other) {
        fgt_multiinput_node<N>( CODEPTR(), FLOW_INDEXER_NODE, &this->my_graph,
                                           this->input_ports(), static_cast< sender< output_type > *>(this) );
    }

};
#endif //variadic max 6

#if __TBB_VARIADIC_MAX >= 7
template<typename T0, typename T1, typename T2, typename T3, typename T4, typename T5,
         typename T6>
class indexer_node<T0, T1, T2, T3, T4, T5, T6> : public unfolded_indexer_node<std::tuple<T0, T1, T2, T3, T4, T5, T6> > {
private:
    static const int N = 7;
public:
    typedef std::tuple<T0, T1, T2, T3, T4, T5, T6> InputTuple;
    typedef tagged_msg<size_t, T0, T1, T2, T3, T4, T5, T6> output_type;
    typedef unfolded_indexer_node<InputTuple> unfolded_type;
    __TBB_NOINLINE_SYM indexer_node(graph& g) : unfolded_type(g) {
        fgt_multiinput_node<N>( CODEPTR(), FLOW_INDEXER_NODE, &this->my_graph,
                                           this->input_ports(), static_cast< sender< output_type > *>(this) );
    }

#if __TBB_PREVIEW_FLOW_GRAPH_NODE_SET
    template <typename... Args>
    indexer_node(const node_set<Args...>& nodes) : indexer_node(nodes.graph_reference()) {
        make_edges_in_order(nodes, *this);
    }
#endif

    // Copy constructor
    __TBB_NOINLINE_SYM indexer_node( const indexer_node& other ) : unfolded_type(other) {
        fgt_multiinput_node<N>( CODEPTR(), FLOW_INDEXER_NODE, &this->my_graph,
                                           this->input_ports(), static_cast< sender< output_type > *>(this) );
    }

};
#endif //variadic max 7

#if __TBB_VARIADIC_MAX >= 8
template<typename T0, typename T1, typename T2, typename T3, typename T4, typename T5,
         typename T6, typename T7>
class indexer_node<T0, T1, T2, T3, T4, T5, T6, T7> : public unfolded_indexer_node<std::tuple<T0, T1, T2, T3, T4, T5, T6, T7> > {
private:
    static const int N = 8;
public:
    typedef std::tuple<T0, T1, T2, T3, T4, T5, T6, T7> InputTuple;
    typedef tagged_msg<size_t, T0, T1, T2, T3, T4, T5, T6, T7> output_type;
    typedef unfolded_indexer_node<InputTuple> unfolded_type;
    indexer_node(graph& g) : unfolded_type(g) {
        fgt_multiinput_node<N>( CODEPTR(), FLOW_INDEXER_NODE, &this->my_graph,
                                           this->input_ports(), static_cast< sender< output_type > *>(this) );
    }

#if __TBB_PREVIEW_FLOW_GRAPH_NODE_SET
    template <typename... Args>
    indexer_node(const node_set<Args...>& nodes) : indexer_node(nodes.graph_reference()) {
        make_edges_in_order(nodes, *this);
    }
#endif

    // Copy constructor
    indexer_node( const indexer_node& other ) : unfolded_type(other) {
        fgt_multiinput_node<N>( CODEPTR(), FLOW_INDEXER_NODE, &this->my_graph,
                                           this->input_ports(), static_cast< sender< output_type > *>(this) );
    }

};
#endif //variadic max 8

#if __TBB_VARIADIC_MAX >= 9
template<typename T0, typename T1, typename T2, typename T3, typename T4, typename T5,
         typename T6, typename T7, typename T8>
class indexer_node<T0, T1, T2, T3, T4, T5, T6, T7, T8> : public unfolded_indexer_node<std::tuple<T0, T1, T2, T3, T4, T5, T6, T7, T8> > {
private:
    static const int N = 9;
public:
    typedef std::tuple<T0, T1, T2, T3, T4, T5, T6, T7, T8> InputTuple;
    typedef tagged_msg<size_t, T0, T1, T2, T3, T4, T5, T6, T7, T8> output_type;
    typedef unfolded_indexer_node<InputTuple> unfolded_type;
    __TBB_NOINLINE_SYM indexer_node(graph& g) : unfolded_type(g) {
        fgt_multiinput_node<N>( CODEPTR(), FLOW_INDEXER_NODE, &this->my_graph,
                                           this->input_ports(), static_cast< sender< output_type > *>(this) );
    }

#if __TBB_PREVIEW_FLOW_GRAPH_NODE_SET
    template <typename... Args>
    indexer_node(const node_set<Args...>& nodes) : indexer_node(nodes.graph_reference()) {
        make_edges_in_order(nodes, *this);
    }
#endif

    // Copy constructor
    __TBB_NOINLINE_SYM indexer_node( const indexer_node& other ) : unfolded_type(other) {
        fgt_multiinput_node<N>( CODEPTR(), FLOW_INDEXER_NODE, &this->my_graph,
                                           this->input_ports(), static_cast< sender< output_type > *>(this) );
    }

};
#endif //variadic max 9

#if __TBB_VARIADIC_MAX >= 10
template<typename T0, typename T1, typename T2, typename T3, typename T4, typename T5,
         typename T6, typename T7, typename T8, typename T9>
class indexer_node/*default*/ : public unfolded_indexer_node<std::tuple<T0, T1, T2, T3, T4, T5, T6, T7, T8, T9> > {
private:
    static const int N = 10;
public:
    typedef std::tuple<T0, T1, T2, T3, T4, T5, T6, T7, T8, T9> InputTuple;
    typedef tagged_msg<size_t, T0, T1, T2, T3, T4, T5, T6, T7, T8, T9> output_type;
    typedef unfolded_indexer_node<InputTuple> unfolded_type;
    __TBB_NOINLINE_SYM indexer_node(graph& g) : unfolded_type(g) {
        fgt_multiinput_node<N>( CODEPTR(), FLOW_INDEXER_NODE, &this->my_graph,
                                           this->input_ports(), static_cast< sender< output_type > *>(this) );
    }

#if __TBB_PREVIEW_FLOW_GRAPH_NODE_SET
    template <typename... Args>
    indexer_node(const node_set<Args...>& nodes) : indexer_node(nodes.graph_reference()) {
        make_edges_in_order(nodes, *this);
    }
#endif

    // Copy constructor
    __TBB_NOINLINE_SYM indexer_node( const indexer_node& other ) : unfolded_type(other) {
        fgt_multiinput_node<N>( CODEPTR(), FLOW_INDEXER_NODE, &this->my_graph,
                                           this->input_ports(), static_cast< sender< output_type > *>(this) );
    }

};
#endif //variadic max 10

template< typename T >
inline void internal_make_edge( sender<T> &p, receiver<T> &s ) {
    register_successor(p, s);
    fgt_make_edge( &p, &s );
}

//! Makes an edge between a single predecessor and a single successor
template< typename T >
inline void make_edge( sender<T> &p, receiver<T> &s ) {
    internal_make_edge( p, s );
}

//Makes an edge from port 0 of a multi-output predecessor to port 0 of a multi-input successor.
template< typename T, typename V,
          typename = typename T::output_ports_type, typename = typename V::input_ports_type >
inline void make_edge( T& output, V& input) {
    make_edge(std::get<0>(output.output_ports()), std::get<0>(input.input_ports()));
}

//Makes an edge from port 0 of a multi-output predecessor to a receiver.
template< typename T, typename R,
          typename = typename T::output_ports_type >
inline void make_edge( T& output, receiver<R>& input) {
     make_edge(std::get<0>(output.output_ports()), input);
}

//Makes an edge from a sender to port 0 of a multi-input successor.
template< typename S,  typename V,
          typename = typename V::input_ports_type >
inline void make_edge( sender<S>& output, V& input) {
     make_edge(output, std::get<0>(input.input_ports()));
}

template< typename T >
inline void internal_remove_edge( sender<T> &p, receiver<T> &s ) {
    remove_successor( p, s );
    fgt_remove_edge( &p, &s );
}

//! Removes an edge between a single predecessor and a single successor
template< typename T >
inline void remove_edge( sender<T> &p, receiver<T> &s ) {
    internal_remove_edge( p, s );
}

//Removes an edge between port 0 of a multi-output predecessor and port 0 of a multi-input successor.
template< typename T, typename V,
          typename = typename T::output_ports_type, typename = typename V::input_ports_type >
inline void remove_edge( T& output, V& input) {
    remove_edge(std::get<0>(output.output_ports()), std::get<0>(input.input_ports()));
}

//Removes an edge between port 0 of a multi-output predecessor and a receiver.
template< typename T, typename R,
          typename = typename T::output_ports_type >
inline void remove_edge( T& output, receiver<R>& input) {
     remove_edge(std::get<0>(output.output_ports()), input);
}
//Removes an edge between a sender and port 0 of a multi-input successor.
template< typename S,  typename V,
          typename = typename V::input_ports_type >
inline void remove_edge( sender<S>& output, V& input) {
     remove_edge(output, std::get<0>(input.input_ports()));
}

//! Returns a copy of the body from a function or continue node
template< typename Body, typename Node >
Body copy_body( Node &n ) {
    return n.template copy_function_object<Body>();
}

//composite_node
template< typename InputTuple, typename OutputTuple > class composite_node;

template< typename... InputTypes, typename... OutputTypes>
class composite_node <std::tuple<InputTypes...>, std::tuple<OutputTypes...> > : public graph_node {

public:
    typedef std::tuple< receiver<InputTypes>&... > input_ports_type;
    typedef std::tuple< sender<OutputTypes>&... > output_ports_type;

private:
    std::unique_ptr<input_ports_type> my_input_ports;
    std::unique_ptr<output_ports_type> my_output_ports;

    static const size_t NUM_INPUTS = sizeof...(InputTypes);
    static const size_t NUM_OUTPUTS = sizeof...(OutputTypes);

protected:
    void reset_node(reset_flags) override {}

public:
    composite_node( graph &g ) : graph_node(g) {
        fgt_multiinput_multioutput_node( CODEPTR(), FLOW_COMPOSITE_NODE, this, &this->my_graph );
    }

    template<typename T1, typename T2>
    void set_external_ports(T1&& input_ports_tuple, T2&& output_ports_tuple) {
        static_assert(NUM_INPUTS == std::tuple_size<input_ports_type>::value, "number of arguments does not match number of input ports");
        static_assert(NUM_OUTPUTS == std::tuple_size<output_ports_type>::value, "number of arguments does not match number of output ports");

        fgt_internal_input_alias_helper<T1, NUM_INPUTS>::alias_port( this, input_ports_tuple);
        fgt_internal_output_alias_helper<T2, NUM_OUTPUTS>::alias_port( this, output_ports_tuple);

        my_input_ports.reset( new input_ports_type(std::forward<T1>(input_ports_tuple)) );
        my_output_ports.reset( new output_ports_type(std::forward<T2>(output_ports_tuple)) );
    }

    template< typename... NodeTypes >
    void add_visible_nodes(const NodeTypes&... n) { add_nodes_impl(this, true, n...); }

    template< typename... NodeTypes >
    void add_nodes(const NodeTypes&... n) { add_nodes_impl(this, false, n...); }


    input_ports_type& input_ports() {
         __TBB_ASSERT(my_input_ports, "input ports not set, call set_external_ports to set input ports");
         return *my_input_ports;
    }

    output_ports_type& output_ports() {
         __TBB_ASSERT(my_output_ports, "output ports not set, call set_external_ports to set output ports");
         return *my_output_ports;
    }
};  // class composite_node

//composite_node with only input ports
template< typename... InputTypes>
class composite_node <std::tuple<InputTypes...>, std::tuple<> > : public graph_node {
public:
    typedef std::tuple< receiver<InputTypes>&... > input_ports_type;

private:
    std::unique_ptr<input_ports_type> my_input_ports;
    static const size_t NUM_INPUTS = sizeof...(InputTypes);

protected:
    void reset_node(reset_flags) override {}

public:
    composite_node( graph &g ) : graph_node(g) {
        fgt_composite( CODEPTR(), this, &g );
    }

   template<typename T>
   void set_external_ports(T&& input_ports_tuple) {
       static_assert(NUM_INPUTS == std::tuple_size<input_ports_type>::value, "number of arguments does not match number of input ports");

       fgt_internal_input_alias_helper<T, NUM_INPUTS>::alias_port( this, input_ports_tuple);

       my_input_ports.reset( new input_ports_type(std::forward<T>(input_ports_tuple)) );
   }

    template< typename... NodeTypes >
    void add_visible_nodes(const NodeTypes&... n) { add_nodes_impl(this, true, n...); }

    template< typename... NodeTypes >
    void add_nodes( const NodeTypes&... n) { add_nodes_impl(this, false, n...); }


    input_ports_type& input_ports() {
         __TBB_ASSERT(my_input_ports, "input ports not set, call set_external_ports to set input ports");
         return *my_input_ports;
    }

};  // class composite_node

//composite_nodes with only output_ports
template<typename... OutputTypes>
class composite_node <std::tuple<>, std::tuple<OutputTypes...> > : public graph_node {
public:
    typedef std::tuple< sender<OutputTypes>&... > output_ports_type;

private:
    std::unique_ptr<output_ports_type> my_output_ports;
    static const size_t NUM_OUTPUTS = sizeof...(OutputTypes);

protected:
    void reset_node(reset_flags) override {}

public:
    __TBB_NOINLINE_SYM composite_node( graph &g ) : graph_node(g) {
        fgt_composite( CODEPTR(), this, &g );
    }

   template<typename T>
   void set_external_ports(T&& output_ports_tuple) {
       static_assert(NUM_OUTPUTS == std::tuple_size<output_ports_type>::value, "number of arguments does not match number of output ports");

       fgt_internal_output_alias_helper<T, NUM_OUTPUTS>::alias_port( this, output_ports_tuple);

       my_output_ports.reset( new output_ports_type(std::forward<T>(output_ports_tuple)) );
   }

    template<typename... NodeTypes >
    void add_visible_nodes(const NodeTypes&... n) { add_nodes_impl(this, true, n...); }

    template<typename... NodeTypes >
    void add_nodes(const NodeTypes&... n) { add_nodes_impl(this, false, n...); }


    output_ports_type& output_ports() {
         __TBB_ASSERT(my_output_ports, "output ports not set, call set_external_ports to set output ports");
         return *my_output_ports;
    }

};  // class composite_node

template<typename Gateway>
class async_body_base: no_assign {
public:
    typedef Gateway gateway_type;

    async_body_base(gateway_type *gateway): my_gateway(gateway) { }
    void set_gateway(gateway_type *gateway) {
        my_gateway = gateway;
    }

protected:
    gateway_type *my_gateway;
};

template<typename Input, typename Ports, typename Gateway, typename Body>
class async_body: public async_body_base<Gateway> {
private:
    Body my_body;

public:
    typedef async_body_base<Gateway> base_type;
    typedef Gateway gateway_type;

    async_body(const Body &body, gateway_type *gateway)
        : base_type(gateway), my_body(body) { }

    void operator()( const Input &v, Ports & ) noexcept(noexcept(tbb::detail::invoke(my_body, v, std::declval<gateway_type&>()))) {
        tbb::detail::invoke(my_body, v, *this->my_gateway);
    }

    Body get_body() { return my_body; }
};

//! Implements async node
template < typename Input, typename Output,
           typename Policy = queueing_lightweight >
    __TBB_requires(std::default_initializable<Input> && std::copy_constructible<Input>)
class async_node
    : public multifunction_node< Input, std::tuple< Output >, Policy >, public sender< Output >
{
    typedef multifunction_node< Input, std::tuple< Output >, Policy > base_type;
    typedef multifunction_input<
        Input, typename base_type::output_ports_type, Policy, cache_aligned_allocator<Input>> mfn_input_type;

public:
    typedef Input input_type;
    typedef Output output_type;
    typedef receiver<input_type> receiver_type;
    typedef receiver<output_type> successor_type;
    typedef sender<input_type> predecessor_type;
    typedef receiver_gateway<output_type> gateway_type;
    typedef async_body_base<gateway_type> async_body_base_type;
    typedef typename base_type::output_ports_type output_ports_type;

private:
    class receiver_gateway_impl: public receiver_gateway<Output> {
    public:
        receiver_gateway_impl(async_node* node): my_node(node) {}
        void reserve_wait() override {
            fgt_async_reserve(static_cast<typename async_node::receiver_type *>(my_node), &my_node->my_graph);
            my_node->my_graph.reserve_wait();
        }

        void release_wait() override {
            async_node* n = my_node;
            graph* g = &n->my_graph;
            g->release_wait();
            fgt_async_commit(static_cast<typename async_node::receiver_type *>(n), g);
        }

        //! Implements gateway_type::try_put for an external activity to submit a message to FG
        bool try_put(const Output &i) override {
            return my_node->try_put_impl(i);
        }

    private:
        async_node* my_node;
    } my_gateway;

    //The substitute of 'this' for member construction, to prevent compiler warnings
    async_node* self() { return this; }

    //! Implements gateway_type::try_put for an external activity to submit a message to FG
    bool try_put_impl(const Output &i) {
        multifunction_output<Output> &port_0 = output_port<0>(*this);
        broadcast_cache<output_type>& port_successors = port_0.successors();
        fgt_async_try_put_begin(this, &port_0);
        // TODO revamp: change to std::list<graph_task*>
        graph_task_list tasks;
        bool is_at_least_one_put_successful = port_successors.gather_successful_try_puts(i, tasks);
        __TBB_ASSERT( is_at_least_one_put_successful || tasks.empty(),
                      "Return status is inconsistent with the method operation." );

        while( !tasks.empty() ) {
            enqueue_in_graph_arena(this->my_graph, tasks.pop_front());
        }
        fgt_async_try_put_end(this, &port_0);
        return is_at_least_one_put_successful;
    }

public:
    template<typename Body>
        __TBB_requires(async_node_body<Body, input_type, gateway_type>)
    __TBB_NOINLINE_SYM async_node(
        graph &g, size_t concurrency,
        Body body, Policy = Policy(), node_priority_t a_priority = no_priority
    ) : base_type(
        g, concurrency,
        async_body<Input, typename base_type::output_ports_type, gateway_type, Body>
        (body, &my_gateway), a_priority ), my_gateway(self()) {
        fgt_multioutput_node_with_body<1>(
            CODEPTR(), FLOW_ASYNC_NODE,
            &this->my_graph, static_cast<receiver<input_type> *>(this),
            this->output_ports(), this->my_body
        );
    }

    template <typename Body>
        __TBB_requires(async_node_body<Body, input_type, gateway_type>)
    __TBB_NOINLINE_SYM async_node(graph& g, size_t concurrency, Body body, node_priority_t a_priority)
        : async_node(g, concurrency, body, Policy(), a_priority) {}

#if __TBB_PREVIEW_FLOW_GRAPH_NODE_SET
    template <typename Body, typename... Args>
        __TBB_requires(async_node_body<Body, input_type, gateway_type>)
    __TBB_NOINLINE_SYM async_node(
        const node_set<Args...>& nodes, size_t concurrency, Body body,
        Policy = Policy(), node_priority_t a_priority = no_priority )
        : async_node(nodes.graph_reference(), concurrency, body, a_priority) {
        make_edges_in_order(nodes, *this);
    }

    template <typename Body, typename... Args>
        __TBB_requires(async_node_body<Body, input_type, gateway_type>)
    __TBB_NOINLINE_SYM async_node(const node_set<Args...>& nodes, size_t concurrency, Body body, node_priority_t a_priority)
        : async_node(nodes, concurrency, body, Policy(), a_priority) {}
#endif // __TBB_PREVIEW_FLOW_GRAPH_NODE_SET

    __TBB_NOINLINE_SYM async_node( const async_node &other ) : base_type(other), sender<Output>(), my_gateway(self()) {
        static_cast<async_body_base_type*>(this->my_body->get_body_ptr())->set_gateway(&my_gateway);
        static_cast<async_body_base_type*>(this->my_init_body->get_body_ptr())->set_gateway(&my_gateway);

        fgt_multioutput_node_with_body<1>( CODEPTR(), FLOW_ASYNC_NODE,
                &this->my_graph, static_cast<receiver<input_type> *>(this),
                this->output_ports(), this->my_body );
    }

    gateway_type& gateway() {
        return my_gateway;
    }

    // Define sender< Output >

    //! Add a new successor to this node
    bool register_successor(successor_type&) override {
        __TBB_ASSERT(false, "Successors must be registered only via ports");
        return false;
    }

    //! Removes a successor from this node
    bool remove_successor(successor_type&) override {
        __TBB_ASSERT(false, "Successors must be removed only via ports");
        return false;
    }

    template<typename Body>
    Body copy_function_object() {
        typedef multifunction_body<input_type, typename base_type::output_ports_type> mfn_body_type;
        typedef async_body<Input, typename base_type::output_ports_type, gateway_type, Body> async_body_type;
        mfn_body_type &body_ref = *this->my_body;
        async_body_type ab = *static_cast<async_body_type*>(dynamic_cast< multifunction_body_leaf<input_type, typename base_type::output_ports_type, async_body_type> & >(body_ref).get_body_ptr());
        return ab.get_body();
    }

protected:

    void reset_node( reset_flags f) override {
       base_type::reset_node(f);
    }
};

#include "detail/_flow_graph_node_set_impl.h"

template< typename T >
class overwrite_node : public graph_node, public receiver<T>, public sender<T> {
public:
    typedef T input_type;
    typedef T output_type;
    typedef typename receiver<input_type>::predecessor_type predecessor_type;
    typedef typename sender<output_type>::successor_type successor_type;

    __TBB_NOINLINE_SYM explicit overwrite_node(graph &g)
        : graph_node(g), my_successors(this), my_buffer_is_valid(false)
    {
        fgt_node( CODEPTR(), FLOW_OVERWRITE_NODE, &this->my_graph,
                  static_cast<receiver<input_type> *>(this), static_cast<sender<output_type> *>(this) );
    }

#if __TBB_PREVIEW_FLOW_GRAPH_NODE_SET
    template <typename... Args>
    overwrite_node(const node_set<Args...>& nodes) : overwrite_node(nodes.graph_reference()) {
        make_edges_in_order(nodes, *this);
    }
#endif

    //! Copy constructor; doesn't take anything from src; default won't work
    __TBB_NOINLINE_SYM overwrite_node( const overwrite_node& src ) : overwrite_node(src.my_graph) {}

    ~overwrite_node() {}

    bool register_successor( successor_type &s ) override {
        spin_mutex::scoped_lock l( my_mutex );
        if (my_buffer_is_valid && is_graph_active( my_graph )) {
            // We have a valid value that must be forwarded immediately.
            bool ret = s.try_put( my_buffer );
            if ( ret ) {
                // We add the successor that accepted our put
                my_successors.register_successor( s );
            } else {
                // In case of reservation a race between the moment of reservation and register_successor can appear,
                // because failed reserve does not mean that register_successor is not ready to put a message immediately.
                // We have some sort of infinite loop: reserving node tries to set pull state for the edge,
                // but overwrite_node tries to return push state back. That is why we have to break this loop with task creation.
                d1::small_object_allocator allocator{};
                typedef register_predecessor_task task_type;
                graph_task* t = allocator.new_object<task_type>(graph_reference(), allocator, *this, s);
                spawn_in_graph_arena( my_graph, *t );
            }
        } else {
            // No valid value yet, just add as successor
            my_successors.register_successor( s );
        }
        return true;
    }

    bool remove_successor( successor_type &s ) override {
        spin_mutex::scoped_lock l( my_mutex );
        my_successors.remove_successor(s);
        return true;
    }

    bool try_get( input_type &v ) override {
        spin_mutex::scoped_lock l( my_mutex );
        if ( my_buffer_is_valid ) {
            v = my_buffer;
            return true;
        }
        return false;
    }

    //! Reserves an item
    bool try_reserve( T &v ) override {
        return try_get(v);
    }

#if __TBB_PREVIEW_FLOW_GRAPH_TRY_PUT_AND_WAIT
private:
    // TODO: add real implementation
    bool try_reserve(T& v, message_metainfo&) override {
        return try_reserve(v);
    }

    bool try_get( input_type& v, message_metainfo& ) override {
        return try_get(v);
    }
public:
#endif

    //! Releases the reserved item
    bool try_release() override { return true; }

    //! Consumes the reserved item
    bool try_consume() override { return true; }

    bool is_valid() {
       spin_mutex::scoped_lock l( my_mutex );
       return my_buffer_is_valid;
    }

    void clear() {
       spin_mutex::scoped_lock l( my_mutex );
       my_buffer_is_valid = false;
    }

protected:

    template< typename R, typename B > friend class run_and_put_task;
    template<typename X, typename Y> friend class broadcast_cache;
    template<typename X, typename Y> friend class round_robin_cache;
    graph_task* try_put_task( const input_type &v ) override {
        spin_mutex::scoped_lock l( my_mutex );
        return try_put_task_impl(v);
    }

#if __TBB_PREVIEW_FLOW_GRAPH_TRY_PUT_AND_WAIT
    // TODO: add support for overwrite_node
    graph_task* try_put_task(const input_type& v, const message_metainfo&) override {
        return try_put_task(v);
    }
#endif

    graph_task * try_put_task_impl(const input_type &v) {
        my_buffer = v;
        my_buffer_is_valid = true;
        graph_task* rtask = my_successors.try_put_task(v);
        if (!rtask) rtask = SUCCESSFULLY_ENQUEUED;
        return rtask;
    }

    graph& graph_reference() const override {
        return my_graph;
    }

    //! Breaks an infinite loop between the node reservation and register_successor call
    struct register_predecessor_task : public graph_task {
        register_predecessor_task(
            graph& g, d1::small_object_allocator& allocator, predecessor_type& owner, successor_type& succ)
            : graph_task(g, allocator), o(owner), s(succ) {};

        d1::task* execute(d1::execution_data& ed) override {
            // TODO revamp: investigate why qualification is needed for register_successor() call
            using tbb::detail::d2::register_predecessor;
            using tbb::detail::d2::register_successor;
            if ( !register_predecessor(s, o) ) {
                register_successor(o, s);
            }
            finalize<register_predecessor_task>(ed);
            return nullptr;
        }

        d1::task* cancel(d1::execution_data& ed) override {
            finalize<register_predecessor_task>(ed);
            return nullptr;
        }

        predecessor_type& o;
        successor_type& s;
    };

    spin_mutex my_mutex;
    broadcast_cache< input_type, null_rw_mutex > my_successors;
    input_type my_buffer;
    bool my_buffer_is_valid;

    void reset_node( reset_flags f) override {
        my_buffer_is_valid = false;
       if (f&rf_clear_edges) {
           my_successors.clear();
       }
    }
};  // overwrite_node

template< typename T >
class write_once_node : public overwrite_node<T> {
public:
    typedef T input_type;
    typedef T output_type;
    typedef overwrite_node<T> base_type;
    typedef typename receiver<input_type>::predecessor_type predecessor_type;
    typedef typename sender<output_type>::successor_type successor_type;

    //! Constructor
    __TBB_NOINLINE_SYM explicit write_once_node(graph& g) : base_type(g) {
        fgt_node( CODEPTR(), FLOW_WRITE_ONCE_NODE, &(this->my_graph),
                                 static_cast<receiver<input_type> *>(this),
                                 static_cast<sender<output_type> *>(this) );
    }

#if __TBB_PREVIEW_FLOW_GRAPH_NODE_SET
    template <typename... Args>
    write_once_node(const node_set<Args...>& nodes) : write_once_node(nodes.graph_reference()) {
        make_edges_in_order(nodes, *this);
    }
#endif

    //! Copy constructor: call base class copy constructor
    __TBB_NOINLINE_SYM write_once_node( const write_once_node& src ) : base_type(src) {
        fgt_node( CODEPTR(), FLOW_WRITE_ONCE_NODE, &(this->my_graph),
                                 static_cast<receiver<input_type> *>(this),
                                 static_cast<sender<output_type> *>(this) );
    }

protected:
    template< typename R, typename B > friend class run_and_put_task;
    template<typename X, typename Y> friend class broadcast_cache;
    template<typename X, typename Y> friend class round_robin_cache;
    graph_task *try_put_task( const T &v ) override {
        spin_mutex::scoped_lock l( this->my_mutex );
        return this->my_buffer_is_valid ? nullptr : this->try_put_task_impl(v);
    }

#if __TBB_PREVIEW_FLOW_GRAPH_TRY_PUT_AND_WAIT
    // TODO: add support for write_once_node
    graph_task* try_put_task(const T& v, const message_metainfo&) override {
        return try_put_task(v);
    }
#endif
}; // write_once_node

inline void set_name(const graph& g, const char *name) {
    fgt_graph_desc(&g, name);
}

template <typename Output>
inline void set_name(const input_node<Output>& node, const char *name) {
    fgt_node_desc(&node, name);
}

template <typename Input, typename Output, typename Policy>
inline void set_name(const function_node<Input, Output, Policy>& node, const char *name) {
    fgt_node_desc(&node, name);
}

template <typename Output, typename Policy>
inline void set_name(const continue_node<Output,Policy>& node, const char *name) {
    fgt_node_desc(&node, name);
}

template <typename T>
inline void set_name(const broadcast_node<T>& node, const char *name) {
    fgt_node_desc(&node, name);
}

template <typename T>
inline void set_name(const buffer_node<T>& node, const char *name) {
    fgt_node_desc(&node, name);
}

template <typename T>
inline void set_name(const queue_node<T>& node, const char *name) {
    fgt_node_desc(&node, name);
}

template <typename T>
inline void set_name(const sequencer_node<T>& node, const char *name) {
    fgt_node_desc(&node, name);
}

template <typename T, typename Compare>
inline void set_name(const priority_queue_node<T, Compare>& node, const char *name) {
    fgt_node_desc(&node, name);
}

template <typename T, typename DecrementType>
inline void set_name(const limiter_node<T, DecrementType>& node, const char *name) {
    fgt_node_desc(&node, name);
}

template <typename OutputTuple, typename JP>
inline void set_name(const join_node<OutputTuple, JP>& node, const char *name) {
    fgt_node_desc(&node, name);
}

template <typename... Types>
inline void set_name(const indexer_node<Types...>& node, const char *name) {
    fgt_node_desc(&node, name);
}

template <typename T>
inline void set_name(const overwrite_node<T>& node, const char *name) {
    fgt_node_desc(&node, name);
}

template <typename T>
inline void set_name(const write_once_node<T>& node, const char *name) {
    fgt_node_desc(&node, name);
}

template<typename Input, typename Output, typename Policy>
inline void set_name(const multifunction_node<Input, Output, Policy>& node, const char *name) {
    fgt_multioutput_node_desc(&node, name);
}

template<typename TupleType>
inline void set_name(const split_node<TupleType>& node, const char *name) {
    fgt_multioutput_node_desc(&node, name);
}

template< typename InputTuple, typename OutputTuple >
inline void set_name(const composite_node<InputTuple, OutputTuple>& node, const char *name) {
    fgt_multiinput_multioutput_node_desc(&node, name);
}

template<typename Input, typename Output, typename Policy>
inline void set_name(const async_node<Input, Output, Policy>& node, const char *name)
{
    fgt_multioutput_node_desc(&node, name);
}
} // d2
} // detail
} // tbb


// Include deduction guides for node classes
#include "detail/_flow_graph_nodes_deduction.h"

namespace tbb {
namespace flow {
inline namespace v1 {
    using detail::d2::receiver;
    using detail::d2::sender;

    using detail::d2::serial;
    using detail::d2::unlimited;

    using detail::d2::reset_flags;
    using detail::d2::rf_reset_protocol;
    using detail::d2::rf_reset_bodies;
    using detail::d2::rf_clear_edges;

    using detail::d2::graph;
    using detail::d2::graph_node;
    using detail::d2::continue_msg;

    using detail::d2::input_node;
    using detail::d2::function_node;
    using detail::d2::multifunction_node;
    using detail::d2::split_node;
    using detail::d2::output_port;
    using detail::d2::indexer_node;
    using detail::d2::tagged_msg;
    using detail::d2::cast_to;
    using detail::d2::is_a;
    using detail::d2::continue_node;
    using detail::d2::overwrite_node;
    using detail::d2::write_once_node;
    using detail::d2::broadcast_node;
    using detail::d2::buffer_node;
    using detail::d2::queue_node;
    using detail::d2::sequencer_node;
    using detail::d2::priority_queue_node;
    using detail::d2::limiter_node;
    using namespace detail::d2::graph_policy_namespace;
    using detail::d2::join_node;
    using detail::d2::input_port;
    using detail::d2::copy_body;
    using detail::d2::make_edge;
    using detail::d2::remove_edge;
    using detail::d2::tag_value;
    using detail::d2::composite_node;
    using detail::d2::async_node;
    using detail::d2::node_priority_t;
    using detail::d2::no_priority;

#if __TBB_PREVIEW_FLOW_GRAPH_NODE_SET
    using detail::d2::follows;
    using detail::d2::precedes;
    using detail::d2::make_node_set;
    using detail::d2::make_edges;
#endif

} // v1
} // flow

    using detail::d1::flow_control;

namespace profiling {
    using detail::d2::set_name;
} // profiling

} // tbb


#if TBB_USE_PROFILING_TOOLS  && ( __unix__ || __APPLE__ )
   // We don't do pragma pop here, since it still gives warning on the USER side
   #undef __TBB_NOINLINE_SYM
#endif

#endif // __TBB_flow_graph_H<|MERGE_RESOLUTION|>--- conflicted
+++ resolved
@@ -1573,7 +1573,6 @@
     }
 
 #if __TBB_PREVIEW_FLOW_GRAPH_TRY_PUT_AND_WAIT
-<<<<<<< HEAD
     bool try_reserve( output_type& v, message_metainfo& metainfo ) override {
         buffer_operation op_data(res_item, metainfo);
         op_data.elem = &v;
@@ -1581,14 +1580,6 @@
         (void)enqueue_forwarding_task(op_data);
         return op_data.status==SUCCEEDED;
     }
-=======
-private:
-    // TODO: add real implementation
-    bool try_reserve(output_type& v, message_metainfo&) override {
-        return try_reserve(v);
-    }
-public:
->>>>>>> 5cd159a6
 #endif
 
     //! Release a reserved item.
