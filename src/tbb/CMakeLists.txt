# Copyright (c) 2020-2022 Intel Corporation
#
# Licensed under the Apache License, Version 2.0 (the "License");
# you may not use this file except in compliance with the License.
# You may obtain a copy of the License at
#
#     http://www.apache.org/licenses/LICENSE-2.0
#
# Unless required by applicable law or agreed to in writing, software
# distributed under the License is distributed on an "AS IS" BASIS,
# WITHOUT WARRANTIES OR CONDITIONS OF ANY KIND, either express or implied.
# See the License for the specific language governing permissions and
# limitations under the License.

add_library(tbb
    address_waiter.cpp
    allocator.cpp
    arena.cpp
    arena_slot.cpp
    concurrent_bounded_queue.cpp
    dynamic_link.cpp
    exception.cpp
    governor.cpp
    global_control.cpp
    itt_notify.cpp
    main.cpp
    market.cpp
    misc.cpp
    misc_ex.cpp
    observer_proxy.cpp
    parallel_pipeline.cpp
    private_server.cpp
    profiling.cpp
    rml_tbb.cpp
    rtm_mutex.cpp
    rtm_rw_mutex.cpp
    semaphore.cpp
    small_object_pool.cpp
    task.cpp
    task_dispatcher.cpp
    task_group_context.cpp
    version.cpp
    queuing_rw_mutex.cpp)

add_library(TBB::tbb ALIAS tbb)

if (WIN32)
<<<<<<< HEAD
    if(MINGW)
        set_target_properties(tbb PROPERTIES RUNTIME_OUTPUT_NAME "tbb${TBB_BINARY_VERSION}")
    else()
        set_target_properties(tbb PROPERTIES OUTPUT_NAME "tbb${TBB_BINARY_VERSION}")
    endif()
=======
    target_sources(tbb PRIVATE tbb.rc)
    set_target_properties(tbb PROPERTIES OUTPUT_NAME "tbb${TBB_BINARY_VERSION}")
>>>>>>> 85792ca4
endif()

# TODO: Add statistics.cpp

target_compile_definitions(tbb
                           PUBLIC
                           $<$<CONFIG:DEBUG>:TBB_USE_DEBUG>
                           PRIVATE
                           __TBB_BUILD
                           $<$<NOT:$<BOOL:${BUILD_SHARED_LIBS}>>:__TBB_DYNAMIC_LOAD_ENABLED=0>
                           $<$<NOT:$<BOOL:${BUILD_SHARED_LIBS}>>:__TBB_SOURCE_DIRECTLY_INCLUDED=1>)

if (NOT ("${CMAKE_SYSTEM_PROCESSOR}" MATCHES "(armv7-a|aarch64|mips|arm64)" OR
         "${CMAKE_OSX_ARCHITECTURES}" MATCHES "arm64" OR
         WINDOWS_STORE OR
         TBB_WINDOWS_DRIVER))
    target_compile_definitions(tbb PRIVATE __TBB_USE_ITT_NOTIFY)
endif()

target_include_directories(tbb
    PUBLIC
    $<BUILD_INTERFACE:${CMAKE_CURRENT_SOURCE_DIR}/../../include>
    $<INSTALL_INTERFACE:${CMAKE_INSTALL_INCLUDEDIR}>)

target_compile_options(tbb
    PRIVATE
    ${TBB_CXX_STD_FLAG} # TODO: consider making it PUBLIC.
    ${TBB_MMD_FLAG}
    ${TBB_DSE_FLAG}
    ${TBB_WARNING_LEVEL}
    ${TBB_WARNING_SUPPRESS}
    ${TBB_LIB_COMPILE_FLAGS}
    ${TBB_COMMON_COMPILE_FLAGS}
)

# Avoid use of target_link_libraries here as it changes /DEF option to \DEF on Windows.
set_target_properties(tbb PROPERTIES
    DEFINE_SYMBOL ""
    VERSION ${TBB_BINARY_VERSION}.${TBB_BINARY_MINOR_VERSION}
    SOVERSION ${TBB_BINARY_VERSION}
)

tbb_handle_ipo(tbb)

if (TBB_DEF_FILE_PREFIX) # If there's no prefix, assume we're using export directives
    set_target_properties(tbb PROPERTIES
        LINK_FLAGS ${TBB_LINK_DEF_FILE_FLAG}${CMAKE_CURRENT_SOURCE_DIR}/def/${TBB_DEF_FILE_PREFIX}-tbb.def
        LINK_DEPENDS ${CMAKE_CURRENT_SOURCE_DIR}/def/${TBB_DEF_FILE_PREFIX}-tbb.def
    )
endif()

# Prefer using target_link_options instead of target_link_libraries to specify link options because
# target_link_libraries may incorrectly handle some options (on Windows, for example).
if (COMMAND target_link_options)
    target_link_options(tbb
        PRIVATE
        ${TBB_LIB_LINK_FLAGS}
        ${TBB_COMMON_LINK_FLAGS}
    )
else()
    target_link_libraries(tbb
        PRIVATE
        ${TBB_LIB_LINK_FLAGS}
        ${TBB_COMMON_LINK_FLAGS}
    )
endif()

target_link_libraries(tbb
    PRIVATE
    Threads::Threads
    ${TBB_LIB_LINK_LIBS}
    ${TBB_COMMON_LINK_LIBS}
)

tbb_install_target(tbb)

if (MSVC)
    # Create a copy of target linker file (tbb<ver>[_debug].lib) with legacy name (tbb[_debug].lib)
    # to support previous user experience for linkage.
    install(FILES
            $<TARGET_LINKER_FILE:tbb>
            DESTINATION lib
            CONFIGURATIONS RelWithDebInfo Release MinSizeRel
            RENAME tbb.lib
            COMPONENT devel
    )

    install(FILES
            $<TARGET_LINKER_FILE:tbb>
            DESTINATION lib
            CONFIGURATIONS Debug
            RENAME tbb_debug.lib
            COMPONENT devel
    )
endif()

set(_tbb_pc_lib_name tbb)

if (MSVC)
    set(_tbb_pc_lib_name ${_tbb_pc_lib_name}${TBB_BINARY_VERSION})
endif()

if (CMAKE_SIZEOF_VOID_P EQUAL 8)
    set(TBB_PC_NAME tbb)
else()
    set(TBB_PC_NAME tbb32)
endif()

set(_prefix_for_pc_file "${CMAKE_INSTALL_PREFIX}")

if (IS_ABSOLUTE "${CMAKE_INSTALL_LIBDIR}")
    set(_libdir_for_pc_file "${CMAKE_INSTALL_LIBDIR}")
else()
    set(_libdir_for_pc_file "\${prefix}/${CMAKE_INSTALL_LIBDIR}")
endif()

if (IS_ABSOLUTE "${CMAKE_INSTALL_INCLUDEDIR}")
    set(_includedir_for_pc_file "${CMAKE_INSTALL_INCLUDEDIR}")
else()
    set(_includedir_for_pc_file "\${prefix}/${CMAKE_INSTALL_INCLUDEDIR}")
endif()

configure_file(${PROJECT_SOURCE_DIR}/integration/pkg-config/tbb.pc.in ${CMAKE_CURRENT_BINARY_DIR}/${TBB_PC_NAME}.pc @ONLY)
install(FILES ${CMAKE_CURRENT_BINARY_DIR}/${TBB_PC_NAME}.pc
        DESTINATION ${CMAKE_INSTALL_LIBDIR}/pkgconfig/
        COMPONENT devel)

if (COMMAND tbb_gen_vars)
    tbb_gen_vars(tbb)
endif()<|MERGE_RESOLUTION|>--- conflicted
+++ resolved
@@ -45,16 +45,12 @@
 add_library(TBB::tbb ALIAS tbb)
 
 if (WIN32)
-<<<<<<< HEAD
+    target_sources(tbb PRIVATE tbb.rc)
     if(MINGW)
         set_target_properties(tbb PROPERTIES RUNTIME_OUTPUT_NAME "tbb${TBB_BINARY_VERSION}")
     else()
         set_target_properties(tbb PROPERTIES OUTPUT_NAME "tbb${TBB_BINARY_VERSION}")
     endif()
-=======
-    target_sources(tbb PRIVATE tbb.rc)
-    set_target_properties(tbb PROPERTIES OUTPUT_NAME "tbb${TBB_BINARY_VERSION}")
->>>>>>> 85792ca4
 endif()
 
 # TODO: Add statistics.cpp
