/*
    Copyright (c) 2005-2022 Intel Corporation

    Licensed under the Apache License, Version 2.0 (the "License");
    you may not use this file except in compliance with the License.
    You may obtain a copy of the License at

        http://www.apache.org/licenses/LICENSE-2.0

    Unless required by applicable law or agreed to in writing, software
    distributed under the License is distributed on an "AS IS" BASIS,
    WITHOUT WARRANTIES OR CONDITIONS OF ANY KIND, either express or implied.
    See the License for the specific language governing permissions and
    limitations under the License.
*/

#ifndef _TBB_co_context_H
#define _TBB_co_context_H

#include "oneapi/tbb/detail/_config.h"

#if __TBB_RESUMABLE_TASKS

#include <cstddef>
#include <cstdint>

#if __TBB_RESUMABLE_TASKS_USE_THREADS

#if _WIN32 || _WIN64
#include <windows.h>
#else
#include <pthread.h>
#endif

#include <condition_variable>
#include "governor.h"

#include "literal_const_string.h"

#elif _WIN32 || _WIN64
#include <windows.h>
#else
// ucontext.h API is deprecated since macOS 10.6
#if __APPLE__
    #if __INTEL_COMPILER
        #pragma warning(push)
        #pragma warning(disable:1478)
    #elif __clang__
        #pragma clang diagnostic push
        #pragma clang diagnostic ignored "-Wdeprecated-declarations"
    #endif
#endif // __APPLE__

#include <ucontext.h>
#include <sys/mman.h> // mprotect

#include "governor.h" // default_page_size()

#ifndef MAP_STACK
// macOS* does not define MAP_STACK
#define MAP_STACK 0
#endif
#ifndef MAP_ANONYMOUS
// macOS* defines MAP_ANON, which is deprecated in Linux*.
#define MAP_ANONYMOUS MAP_ANON
#endif
#endif // _WIN32 || _WIN64

namespace tbb {
namespace detail {
namespace r1 {

#if __TBB_RESUMABLE_TASKS_USE_THREADS
    struct coroutine_type {
#if _WIN32 || _WIN64
        using handle_type = HANDLE;
#else
        using handle_type = pthread_t;
#endif

        handle_type my_thread;
        std::condition_variable my_condvar;
        std::mutex my_mutex;
        thread_data* my_thread_data{ nullptr };
        bool my_is_active{ true };
    };
#elif _WIN32 || _WIN64
    typedef LPVOID coroutine_type;
#else
    struct coroutine_type {
        coroutine_type() : my_context(), my_stack(), my_stack_size() {}
        ucontext_t my_context;
        void* my_stack;
        std::size_t my_stack_size;
    };
#endif

    // Forward declaration of the coroutine API.
    void create_coroutine(coroutine_type& c, std::size_t stack_size, void* arg);
    void current_coroutine(coroutine_type& c);
    void swap_coroutine(coroutine_type& prev_coroutine, coroutine_type& new_coroutine);
    void destroy_coroutine(coroutine_type& c);

class co_context {
    enum co_state {
        co_invalid,
        co_suspended,
        co_executing,
        co_destroyed
    };
    coroutine_type      my_coroutine;
    co_state            my_state;

public:
    co_context(std::size_t stack_size, void* arg)
        : my_state(stack_size ? co_suspended : co_executing)
    {
        if (stack_size) {
            __TBB_ASSERT(arg != nullptr, nullptr);
            create_coroutine(my_coroutine, stack_size, arg);
        } else {
            current_coroutine(my_coroutine);
        }
    }

    ~co_context() {
        __TBB_ASSERT(1 << my_state & (1 << co_suspended | 1 << co_executing), nullptr);
        if (my_state == co_suspended) {
#if __TBB_RESUMABLE_TASKS_USE_THREADS
            my_state = co_executing;
#endif
            destroy_coroutine(my_coroutine);
        }
        my_state = co_destroyed;
    }

    void resume(co_context& target) {
        // Do not create non-trivial objects on the stack of this function. They might never be destroyed.
        __TBB_ASSERT(my_state == co_executing, nullptr);
        __TBB_ASSERT(target.my_state == co_suspended, nullptr);

        my_state = co_suspended;
        target.my_state = co_executing;

        // 'target' can reference an invalid object after swap_coroutine. Do not access it.
        swap_coroutine(my_coroutine, target.my_coroutine);

        __TBB_ASSERT(my_state == co_executing, nullptr);
    }
};

#if _WIN32 || _WIN64
/* [[noreturn]] */ void __stdcall co_local_wait_for_all(void* arg) noexcept;
#else
/* [[noreturn]] */ void co_local_wait_for_all(unsigned hi, unsigned lo) noexcept;
#endif

#if __TBB_RESUMABLE_TASKS_USE_THREADS
<<<<<<< HEAD
void handle_perror( int error_code, const literal_const_string& what );
=======
void handle_perror(int error_code, const c_string_view& what);
>>>>>>> eefe1c37

inline void check(int error_code, const literal_const_string& routine) {
    if (error_code) {
        handle_perror(error_code, routine);
    }
}

using thread_data_t = std::pair<coroutine_type&, void*&>;

#if _WIN32 || _WIN64
inline unsigned WINAPI coroutine_thread_func(void* d)
#else
inline void* coroutine_thread_func(void* d)
#endif
{
    thread_data_t& data = *static_cast<thread_data_t*>(d);
    coroutine_type& c = data.first;
    void* arg = data.second;
    {
        std::unique_lock<std::mutex> lock(c.my_mutex);
        __TBB_ASSERT(c.my_thread_data == nullptr, nullptr);
        c.my_is_active = false;

        // We read the data notify the waiting thread
        data.second = nullptr;
        c.my_condvar.notify_one();

        c.my_condvar.wait(lock, [&c] { return c.my_is_active == true; });
    }
    __TBB_ASSERT(c.my_thread_data != nullptr, nullptr);
    governor::set_thread_data(*c.my_thread_data);

#if _WIN32 || _WIN64
    co_local_wait_for_all(arg);

    return 0;
#else
    std::uintptr_t addr = std::uintptr_t(arg);
    unsigned lo = unsigned(addr);
    unsigned hi = unsigned(std::uint64_t(addr) >> 32);
    __TBB_ASSERT(sizeof(addr) == 8 || hi == 0, nullptr);

    co_local_wait_for_all(hi, lo);

    return nullptr;
#endif
};

inline void create_coroutine(coroutine_type& c, std::size_t stack_size, void* arg) {
    thread_data_t data{ c, arg };

#if _WIN32 || _WIN64
    c.my_thread = (HANDLE)_beginthreadex(nullptr, unsigned(stack_size), coroutine_thread_func, &data, STACK_SIZE_PARAM_IS_A_RESERVATION, nullptr);
    if (!c.my_thread) {
        handle_perror(0, "create_coroutine: _beginthreadex failed\n");
    }
#else
    pthread_attr_t s;
    check(pthread_attr_init(&s), "pthread_attr_init has failed");
    if (stack_size > 0) {
        check(pthread_attr_setstacksize(&s, stack_size), "pthread_attr_setstack_size has failed");
    }
    check(pthread_create(&c.my_thread, &s, coroutine_thread_func, &data), "pthread_create has failed");
    check(pthread_attr_destroy(&s), "pthread_attr_destroy has failed");
#endif

    // Wait for the just created thread to read the data
    std::unique_lock<std::mutex> lock(c.my_mutex);
    c.my_condvar.wait(lock, [&arg] { return arg == nullptr; });
}

inline void current_coroutine(coroutine_type& c) {
#if _WIN32 || _WIN64
    c.my_thread = GetCurrentThread();
#else
    c.my_thread = pthread_self();
#endif
}

inline void swap_coroutine(coroutine_type& prev_coroutine, coroutine_type& new_coroutine) {
    thread_data* td = governor::get_thread_data();
    __TBB_ASSERT(prev_coroutine.my_is_active == true, "The current thread should be active");

    // Detach our state before notification other thread
    // (because we might be notified just after other thread notification)
    prev_coroutine.my_thread_data = nullptr;
    prev_coroutine.my_is_active = false;
    governor::clear_thread_data();

    {
        std::unique_lock<std::mutex> lock(new_coroutine.my_mutex);
        __TBB_ASSERT(new_coroutine.my_is_active == false, "The sleeping thread should not be active");
        __TBB_ASSERT(new_coroutine.my_thread_data == nullptr, "The sleeping thread should not be active");

        new_coroutine.my_thread_data = td;
        new_coroutine.my_is_active = true;
        new_coroutine.my_condvar.notify_one();
    }

    std::unique_lock<std::mutex> lock(prev_coroutine.my_mutex);
    prev_coroutine.my_condvar.wait(lock, [&prev_coroutine] { return prev_coroutine.my_is_active == true; });
    __TBB_ASSERT(governor::get_thread_data() != nullptr, nullptr);
    governor::set_thread_data(*prev_coroutine.my_thread_data);
}

inline void destroy_coroutine(coroutine_type& c) {
    {
        std::unique_lock<std::mutex> lock(c.my_mutex);
        __TBB_ASSERT(c.my_thread_data == nullptr, "The sleeping thread should not be active");
        __TBB_ASSERT(c.my_is_active == false, "The sleeping thread should not be active");
        c.my_is_active = true;
        c.my_condvar.notify_one();
    }
#if _WIN32 || _WIN64
    WaitForSingleObject(c.my_thread, INFINITE);
    CloseHandle(c.my_thread);
#else
    check(pthread_join(c.my_thread, nullptr), "pthread_join has failed");
#endif
}
#elif _WIN32 || _WIN64
inline void create_coroutine(coroutine_type& c, std::size_t stack_size, void* arg) {
    __TBB_ASSERT(arg, nullptr);
    c = CreateFiber(stack_size, co_local_wait_for_all, arg);
    __TBB_ASSERT(c, nullptr);
}

inline void current_coroutine(coroutine_type& c) {
    c = IsThreadAFiber() ? GetCurrentFiber() :
        ConvertThreadToFiberEx(nullptr, FIBER_FLAG_FLOAT_SWITCH);
    __TBB_ASSERT(c, nullptr);
}

inline void swap_coroutine(coroutine_type& prev_coroutine, coroutine_type& new_coroutine) {
    if (!IsThreadAFiber()) {
        ConvertThreadToFiberEx(nullptr, FIBER_FLAG_FLOAT_SWITCH);
    }
    __TBB_ASSERT(new_coroutine, nullptr);
    prev_coroutine = GetCurrentFiber();
    __TBB_ASSERT(prev_coroutine, nullptr);
    SwitchToFiber(new_coroutine);
}

inline void destroy_coroutine(coroutine_type& c) {
    __TBB_ASSERT(c, nullptr);
    DeleteFiber(c);
}
#else // !(_WIN32 || _WIN64)

inline void create_coroutine(coroutine_type& c, std::size_t stack_size, void* arg) {
    const std::size_t REG_PAGE_SIZE = governor::default_page_size();
    const std::size_t page_aligned_stack_size = (stack_size + (REG_PAGE_SIZE - 1)) & ~(REG_PAGE_SIZE - 1);
    const std::size_t protected_stack_size = page_aligned_stack_size + 2 * REG_PAGE_SIZE;

    // Allocate the stack with protection property
    std::uintptr_t stack_ptr = (std::uintptr_t)mmap(nullptr, protected_stack_size, PROT_NONE, MAP_PRIVATE | MAP_ANONYMOUS | MAP_STACK, -1, 0);
    __TBB_ASSERT((void*)stack_ptr != MAP_FAILED, nullptr);

    // Allow read write on our stack (guarded pages are still protected)
    int err = mprotect((void*)(stack_ptr + REG_PAGE_SIZE), page_aligned_stack_size, PROT_READ | PROT_WRITE);
    __TBB_ASSERT_EX(!err, nullptr);

    // Remember the stack state
    c.my_stack = (void*)(stack_ptr + REG_PAGE_SIZE);
    c.my_stack_size = page_aligned_stack_size;

    err = getcontext(&c.my_context);
    __TBB_ASSERT_EX(!err, nullptr);

    c.my_context.uc_link = nullptr;
    // cast to char* to disable FreeBSD clang-3.4.1 'incompatible type' error
    c.my_context.uc_stack.ss_sp = (char*)c.my_stack;
    c.my_context.uc_stack.ss_size = c.my_stack_size;
    c.my_context.uc_stack.ss_flags = 0;

    typedef void(*coroutine_func_t)();

    std::uintptr_t addr = std::uintptr_t(arg);
    unsigned lo = unsigned(addr);
    unsigned hi = unsigned(std::uint64_t(addr) >> 32);
    __TBB_ASSERT(sizeof(addr) == 8 || hi == 0, nullptr);

    makecontext(&c.my_context, (coroutine_func_t)co_local_wait_for_all, 2, hi, lo);
}

inline void current_coroutine(coroutine_type& c) {
    int err = getcontext(&c.my_context);
    __TBB_ASSERT_EX(!err, nullptr);
}

inline void swap_coroutine(coroutine_type& prev_coroutine, coroutine_type& new_coroutine) {
    int err = swapcontext(&prev_coroutine.my_context, &new_coroutine.my_context);
    __TBB_ASSERT_EX(!err, nullptr);
}

inline void destroy_coroutine(coroutine_type& c) {
    const std::size_t REG_PAGE_SIZE = governor::default_page_size();
    // Free stack memory with guarded pages
    munmap((void*)((std::uintptr_t)c.my_stack - REG_PAGE_SIZE), c.my_stack_size + 2 * REG_PAGE_SIZE);
    // Clear the stack state afterwards
    c.my_stack = nullptr;
    c.my_stack_size = 0;
}

#if __APPLE__
    #if __INTEL_COMPILER
        #pragma warning(pop) // 1478 warning
    #elif __clang__
        #pragma clang diagnostic pop // "-Wdeprecated-declarations"
    #endif
#endif

#endif // _WIN32 || _WIN64

} // namespace r1
} // namespace detail
} // namespace tbb

#endif /* __TBB_RESUMABLE_TASKS */

#endif /* _TBB_co_context_H */<|MERGE_RESOLUTION|>--- conflicted
+++ resolved
@@ -156,11 +156,7 @@
 #endif
 
 #if __TBB_RESUMABLE_TASKS_USE_THREADS
-<<<<<<< HEAD
-void handle_perror( int error_code, const literal_const_string& what );
-=======
-void handle_perror(int error_code, const c_string_view& what);
->>>>>>> eefe1c37
+void handle_perror(int error_code, const literal_const_string& what);
 
 inline void check(int error_code, const literal_const_string& routine) {
     if (error_code) {
