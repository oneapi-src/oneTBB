--- conflicted
+++ resolved
@@ -201,24 +201,11 @@
         control_storage* const c = controls[gc.my_param];
         // Concurrent reading and changing global parameter is possible.
         spin_mutex::scoped_lock lock(c->my_list_mutex);
-<<<<<<< HEAD
-#if __TBB_SUPPORTS_WORKERS_WAITING_IN_TERMINATE
         __TBB_ASSERT(gc.my_param == global_control::scheduler_handle || !c->my_list.empty(), nullptr);
-#else
-        __TBB_ASSERT(!c->my_list.empty(), nullptr);
-#endif // __TBB_SUPPORTS_WORKERS_WAITING_IN_TERMINATE
         std::size_t new_active = (std::size_t)(-1), old_active = c->my_active_value;
 
         if (!erase_if_present(c, gc)) {
-#if __TBB_SUPPORTS_WORKERS_WAITING_IN_TERMINATE
             __TBB_ASSERT(gc.my_param == global_control::scheduler_handle , nullptr);
-=======
-        __TBB_ASSERT(gc.my_param == global_control::scheduler_handle || !c->my_list.empty(), NULL);
-        std::size_t new_active = (std::size_t)(-1), old_active = c->my_active_value;
-
-        if (!erase_if_present(c, gc)) {
-            __TBB_ASSERT(gc.my_param == global_control::scheduler_handle , NULL);
->>>>>>> 4eda0f93
             return;
         }
         if (c->my_list.empty()) {
