/*
    Copyright (c) 2005-2024 Intel Corporation

    Licensed under the Apache License, Version 2.0 (the "License");
    you may not use this file except in compliance with the License.
    You may obtain a copy of the License at

        http://www.apache.org/licenses/LICENSE-2.0

    Unless required by applicable law or agreed to in writing, software
    distributed under the License is distributed on an "AS IS" BASIS,
    WITHOUT WARRANTIES OR CONDITIONS OF ANY KIND, either express or implied.
    See the License for the specific language governing permissions and
    limitations under the License.
*/

#ifndef _TBB_scheduler_common_H
#define _TBB_scheduler_common_H

#include "oneapi/tbb/detail/_utils.h"
#include "oneapi/tbb/detail/_template_helpers.h"
#include "oneapi/tbb/detail/_task.h"
#include "oneapi/tbb/detail/_machine.h"
#include "oneapi/tbb/task_group.h"
#include "oneapi/tbb/cache_aligned_allocator.h"
#include "oneapi/tbb/tbb_allocator.h"
#include "itt_notify.h"
#include "co_context.h"
#include "misc.h"
#include "governor.h"

#ifndef __TBB_SCHEDULER_MUTEX_TYPE
#define __TBB_SCHEDULER_MUTEX_TYPE tbb::spin_mutex
#endif
// TODO: add conditional inclusion based on specified type
#include "oneapi/tbb/spin_mutex.h"
#include "oneapi/tbb/mutex.h"

#if TBB_USE_ASSERT
#include <atomic>
#endif

#include <cstdint>
#include <exception>
#include <memory> // unique_ptr
#include <unordered_map>

//! Mutex type for global locks in the scheduler
using scheduler_mutex_type = __TBB_SCHEDULER_MUTEX_TYPE;

#if _MSC_VER && !defined(__INTEL_COMPILER)
    // Workaround for overzealous compiler warnings
    // These particular warnings are so ubiquitous that no attempt is made to narrow
    // the scope of the warnings.
    #pragma warning (disable: 4100 4127 4312 4244 4267 4706)
#endif

namespace tbb {
namespace detail {
namespace r1 {

class arena;
class mail_inbox;
class mail_outbox;
class market;
class observer_proxy;

enum task_stream_accessor_type { front_accessor = 0, back_nonnull_accessor };
template<task_stream_accessor_type> class task_stream;

using isolation_type = std::intptr_t;
constexpr isolation_type no_isolation = 0;

struct cache_aligned_deleter {
    template <typename T>
    void operator() (T* ptr) const {
        ptr->~T();
        cache_aligned_deallocate(ptr);
    }
};

template <typename T>
using cache_aligned_unique_ptr = std::unique_ptr<T, cache_aligned_deleter>;

template <typename T, typename ...Args>
cache_aligned_unique_ptr<T> make_cache_aligned_unique(Args&& ...args) {
    return cache_aligned_unique_ptr<T>(new (cache_aligned_allocate(sizeof(T))) T(std::forward<Args>(args)...));
}

//------------------------------------------------------------------------
// Extended execute data
//------------------------------------------------------------------------

//! Execute data used on a task dispatcher side, reflects a current execution state
struct execution_data_ext : d1::execution_data {
    task_dispatcher* task_disp{};
    isolation_type isolation{};
    d1::wait_context* wait_ctx{};
};

//------------------------------------------------------------------------
// Task accessor
//------------------------------------------------------------------------

//! Interpretation of reserved task fields inside a task dispatcher
struct task_accessor {
    static constexpr std::uint64_t proxy_task_trait = 1;
    static constexpr std::uint64_t resume_task_trait = 2;
    static d1::task_group_context*& context(d1::task& t) {
        task_group_context** tgc = reinterpret_cast<task_group_context**>(&t.m_reserved[0]);
        return *tgc;
    }
    static isolation_type& isolation(d1::task& t) {
        isolation_type* tag = reinterpret_cast<isolation_type*>(&t.m_reserved[2]);
        return *tag;
    }
    static void set_proxy_trait(d1::task& t) {
        // TODO: refactor proxy tasks not to work on uninitialized memory.
        //__TBB_ASSERT((t.m_version_and_traits & proxy_task_trait) == 0, nullptr);
        t.m_version_and_traits |= proxy_task_trait;
    }
    static bool is_proxy_task(d1::task& t) {
        return (t.m_version_and_traits & proxy_task_trait) != 0;
    }
    static void set_resume_trait(d1::task& t) {
        __TBB_ASSERT((t.m_version_and_traits & resume_task_trait) == 0, nullptr);
        t.m_version_and_traits |= resume_task_trait;
    }
    static bool is_resume_task(d1::task& t) {
        return (t.m_version_and_traits & resume_task_trait) != 0;
    }
};

//------------------------------------------------------------------------
//! Extended variant of the standard offsetof macro
/** The standard offsetof macro is not sufficient for TBB as it can be used for
    POD-types only. The constant 0x1000 (not nullptr) is necessary to appease GCC. **/
#define __TBB_offsetof(class_name, member_name) \
    ((ptrdiff_t)&(reinterpret_cast<class_name*>(0x1000)->member_name) - 0x1000)

//! Returns address of the object containing a member with the given name and address
#define __TBB_get_object_ref(class_name, member_name, member_addr) \
    (*reinterpret_cast<class_name*>((char*)member_addr - __TBB_offsetof(class_name, member_name)))

//! Helper class for tracking floating point context and task group context switches
/** Assuming presence of an itt collector, in addition to keeping track of floating
    point context, this class emits itt events to indicate begin and end of task group
    context execution **/
template <bool report_tasks>
class context_guard_helper {
    const d1::task_group_context* curr_ctx;
    d1::cpu_ctl_env guard_cpu_ctl_env;
    d1::cpu_ctl_env curr_cpu_ctl_env;
public:
    context_guard_helper() : curr_ctx(nullptr) {
        guard_cpu_ctl_env.get_env();
        curr_cpu_ctl_env = guard_cpu_ctl_env;
    }
    ~context_guard_helper() {
        if (curr_cpu_ctl_env != guard_cpu_ctl_env)
            guard_cpu_ctl_env.set_env();
        if (report_tasks && curr_ctx)
            ITT_TASK_END;
    }
    // The function is called from bypass dispatch loop on the hot path.
    // Consider performance issues when refactoring.
    void set_ctx(const d1::task_group_context* ctx) {
        if (!ctx)
            return;
        const d1::cpu_ctl_env* ctl = reinterpret_cast<const d1::cpu_ctl_env*>(&ctx->my_cpu_ctl_env);
        // Compare the FPU settings directly because the context can be reused between parallel algorithms.
        if (*ctl != curr_cpu_ctl_env) {
            curr_cpu_ctl_env = *ctl;
            curr_cpu_ctl_env.set_env();
        }
        if (report_tasks && ctx != curr_ctx) {
            // if task group context was active, report end of current execution frame.
            if (curr_ctx)
                ITT_TASK_END;
            // reporting begin of new task group context execution frame.
            // using address of task group context object to group tasks (parent).
            // id of task execution frame is nullptr and reserved for future use.
            ITT_TASK_BEGIN(ctx, ctx->my_name, nullptr);
            curr_ctx = ctx;
        }
    }
#if _WIN64
    void restore_default() {
        if (curr_cpu_ctl_env != guard_cpu_ctl_env) {
            guard_cpu_ctl_env.set_env();
            curr_cpu_ctl_env = guard_cpu_ctl_env;
        }
    }
#endif // _WIN64
};

#if (_WIN32 || _WIN64 || __unix__ || __APPLE__) && (__TBB_x86_32 || __TBB_x86_64)
#if _MSC_VER
#pragma intrinsic(__rdtsc)
#endif
inline std::uint64_t machine_time_stamp() {
#if __INTEL_COMPILER
    return _rdtsc();
#elif _MSC_VER
    return __rdtsc();
#else
    std::uint32_t hi, lo;
    __asm__ __volatile__("rdtsc" : "=d"(hi), "=a"(lo));
    return (std::uint64_t(hi) << 32) | lo;
#endif
}

inline void prolonged_pause_impl() {
    // Assumption based on practice: 1000-2000 ticks seems to be a suitable invariant for the
    // majority of platforms. Currently, skip platforms that define __TBB_STEALING_PAUSE
    // because these platforms require very careful tuning.
    std::uint64_t prev = machine_time_stamp();
    const std::uint64_t finish = prev + 1000;
    atomic_backoff backoff;
    do {
        backoff.bounded_pause();
        std::uint64_t curr = machine_time_stamp();
        if (curr <= prev)
            // Possibly, the current logical thread is moved to another hardware thread or overflow is occurred.
            break;
        prev = curr;
    } while (prev < finish);
}
#else
inline void prolonged_pause_impl() {
#ifdef __TBB_ipf
    static const long PauseTime = 1500;
#else
    static const long PauseTime = 80;
#endif
    // TODO IDEA: Update PauseTime adaptively?
    machine_pause(PauseTime);
}
#endif

inline void prolonged_pause() {
#if __TBB_WAITPKG_INTRINSICS_PRESENT
    if (governor::wait_package_enabled()) {
        std::uint64_t time_stamp = machine_time_stamp();
        // _tpause function directs the processor to enter an implementation-dependent optimized state
        // until the Time Stamp Counter reaches or exceeds the value specified in second parameter.
        // Constant "1000" is ticks to wait for.
        // TODO : Modify this parameter based on empirical study of benchmarks.
        // First parameter 0 selects between a lower power (cleared) or faster wakeup (set) optimized state.
        _tpause(0, time_stamp + 1000);
    }
    else
#endif
    prolonged_pause_impl();
}

// TODO: investigate possibility to work with number of CPU cycles
// because for different configurations this number of pauses + yields
// will be calculated in different amount of CPU cycles
// for example use rdtsc for it
class stealing_loop_backoff {
    const int my_pause_threshold;
    const int my_yield_threshold;
    int my_pause_count;
    int my_yield_count;
public:
    // my_yield_threshold = 100 is an experimental value. Ideally, once we start calling __TBB_Yield(),
    // the time spent spinning before calling out_of_work() should be approximately
    // the time it takes for a thread to be woken up. Doing so would guarantee that we do
    // no worse than 2x the optimal spin time. Or perhaps a time-slice quantum is the right amount.
    stealing_loop_backoff(int num_workers, int yields_multiplier)
        : my_pause_threshold{ 2 * (num_workers + 1) }
        , my_yield_threshold{100 * yields_multiplier}
        , my_pause_count{}
        , my_yield_count{}
    {}
    bool pause() {
        prolonged_pause();
        if (my_pause_count++ >= my_pause_threshold) {
            my_pause_count = my_pause_threshold;
            d0::yield();
            if (my_yield_count++ >= my_yield_threshold) {
                my_yield_count = my_yield_threshold;
                return true;
            }
        }
        return false;
    }
    void reset_wait() {
        my_pause_count = my_yield_count = 0;
    }
};

//------------------------------------------------------------------------
// Exception support
//------------------------------------------------------------------------
//! Task group state change propagation global epoch
/** Together with generic_scheduler::my_context_state_propagation_epoch forms
    cross-thread signaling mechanism that allows to avoid locking at the hot path
    of normal execution flow.

    When a descendant task group context is registered or unregistered, the global
    and local epochs are compared. If they differ, a state change is being propagated,
    and thus registration/deregistration routines take slower branch that may block
    (at most one thread of the pool can be blocked at any moment). Otherwise the
    control path is lock-free and fast. **/
extern std::atomic<std::uintptr_t> the_context_state_propagation_epoch;

//! Mutex guarding state change propagation across task groups forest.
/** Also protects modification of related data structures. **/
typedef scheduler_mutex_type context_state_propagation_mutex_type;
extern context_state_propagation_mutex_type the_context_state_propagation_mutex;

class tbb_exception_ptr {
    std::exception_ptr my_ptr;
public:
    static tbb_exception_ptr* allocate() noexcept;

    //! Destroys this objects
    /** Note that objects of this type can be created only by the allocate() method. **/
    void destroy() noexcept;

    //! Throws the contained exception .
    void throw_self();

private:
    tbb_exception_ptr(const std::exception_ptr& src) : my_ptr(src) {}
}; // class tbb_exception_ptr

//------------------------------------------------------------------------
// Debugging support
//------------------------------------------------------------------------

#if TBB_USE_ASSERT
static const std::uintptr_t venom = tbb::detail::select_size_t_constant<0xDEADBEEFU, 0xDDEEAADDDEADBEEFULL>::value;

inline void poison_value(std::uintptr_t& val) { val = venom; }

inline void poison_value(std::atomic<std::uintptr_t>& val) { val.store(venom, std::memory_order_relaxed); }

/** Expected to be used in assertions only, thus no empty form is defined. **/
inline bool is_alive(std::uintptr_t v) { return v != venom; }

/** Logically, this method should be a member of class task.
    But we do not want to publish it, so it is here instead. */
inline void assert_task_valid(const d1::task* t) {
    assert_pointer_valid(t);
}
#else /* !TBB_USE_ASSERT */

/** In contrast to debug version poison_value() is a macro here because
    the variable used as its argument may be undefined in release builds. **/
#define poison_value(g) ((void)0)

inline void assert_task_valid(const d1::task*) {}

#endif /* !TBB_USE_ASSERT */

struct suspend_point_type {
#if __TBB_RESUMABLE_TASKS
    //! The arena related to this task_dispatcher
    arena* m_arena{ nullptr };
    //! The random for the resume task
    FastRandom m_random;
    //! The flag is raised when the original owner should return to this task dispatcher.
    std::atomic<bool> m_is_owner_recalled{ false };
    //! Inicates if the resume task should be placed to the critical task stream.
    bool m_is_critical{ false };
    //! Associated coroutine
    co_context m_co_context;
    //! Supend point before resume
    suspend_point_type* m_prev_suspend_point{nullptr};

    // Possible state transitions:
    // A -> S -> N -> A
    // A -> N -> S -> N -> A
    enum class stack_state {
        active, // some thread is working with this stack
        suspended, // no thread is working with this stack
        notified // some thread tried to resume this stack
    };

    //! The flag required to protect suspend finish and resume call
    std::atomic<stack_state> m_stack_state{stack_state::active};

    void resume(suspend_point_type* sp) {
        __TBB_ASSERT(m_stack_state.load(std::memory_order_relaxed) != stack_state::suspended, "The stack is expected to be active");

        sp->m_prev_suspend_point = this;

        // Do not access sp after resume
        m_co_context.resume(sp->m_co_context);
        __TBB_ASSERT(m_stack_state.load(std::memory_order_relaxed) != stack_state::active, nullptr);

        finilize_resume();
    }

    void finilize_resume() {
        m_stack_state.store(stack_state::active, std::memory_order_relaxed);
        // Set the suspended state for the stack that we left. If the state is already notified, it means that
        // someone already tried to resume our previous stack but failed. So, we need to resume it.
        // m_prev_suspend_point might be nullptr when destroying co_context based on threads
        if (m_prev_suspend_point && m_prev_suspend_point->m_stack_state.exchange(stack_state::suspended) == stack_state::notified) {
            r1::resume(m_prev_suspend_point);
        }
        m_prev_suspend_point = nullptr;
    }

    bool try_notify_resume() {
        // Check that stack is already suspended. Return false if not yet.
        return m_stack_state.exchange(stack_state::notified) == stack_state::suspended;
    }

    void recall_owner() {
        __TBB_ASSERT(m_stack_state.load(std::memory_order_relaxed) == stack_state::suspended, nullptr);
        m_stack_state.store(stack_state::notified, std::memory_order_relaxed);
        m_is_owner_recalled.store(true, std::memory_order_release);
    }

    struct resume_task final : public d1::task {
        task_dispatcher& m_target;
        explicit resume_task(task_dispatcher& target) : m_target(target) {
            task_accessor::set_resume_trait(*this);
        }
        d1::task* execute(d1::execution_data& ed) override;
        d1::task* cancel(d1::execution_data&) override {
            __TBB_ASSERT(false, "The resume task cannot be canceled");
            return nullptr;
        }
    } m_resume_task;

    suspend_point_type(arena* a, std::size_t stack_size, task_dispatcher& target);
#endif /*__TBB_RESUMABLE_TASKS */
};

#if _MSC_VER && !defined(__INTEL_COMPILER)
// structure was padded due to alignment specifier
#pragma warning( push )
#pragma warning( disable: 4324 )
#endif

class alignas (max_nfs_size) task_dispatcher {
public:
    // TODO: reconsider low level design to better organize dependencies and files.
    friend class thread_data;
    friend class arena_slot;
    friend class nested_arena_context;
    friend class delegated_task;
    friend struct base_waiter;

    //! The list of possible post resume actions.
    enum class post_resume_action {
        invalid,
        register_waiter,
        cleanup,
        notify,
        none
    };

    //! The data of the current thread attached to this task_dispatcher
    thread_data* m_thread_data{ nullptr };

    //! The current execution data
    execution_data_ext m_execute_data_ext;

    //! Properties
    struct properties {
        bool outermost{ true };
        bool fifo_tasks_allowed{ true };
        bool critical_task_allowed{ true };
    } m_properties;

    //! Position in the call stack when stealing is still allowed.
    std::uintptr_t m_stealing_threshold{};

    //! Suspend point (null if this task dispatcher has been never suspended)
    suspend_point_type* m_suspend_point{ nullptr };

    //! Used to improve scalability of d1::wait_context by using per thread reference_counter
<<<<<<< HEAD
    std::unordered_map<d1::wait_tree_vertex_interface*, d1::reference_vertex*> m_reference_vertex_map;
=======
    std::unordered_map<d1::wait_tree_vertex_interface*, d1::reference_vertex*,
                       std::hash<d1::wait_tree_vertex_interface*>, std::equal_to<d1::wait_tree_vertex_interface*>,
                       tbb_allocator<std::pair<d1::wait_tree_vertex_interface* const, d1::reference_vertex*>>
                      >
        m_reference_vertex_map;
>>>>>>> 306c75f5

    //! Attempt to get a task from the mailbox.
    /** Gets a task only if it has not been executed by its sender or a thief
        that has stolen it from the sender's task pool. Otherwise returns nullptr.
        This method is intended to be used only by the thread extracting the proxy
        from its mailbox. (In contrast to local task pool, mailbox can be read only
        by its owner). **/
    d1::task* get_mailbox_task(mail_inbox& my_inbox, execution_data_ext& ed, isolation_type isolation);

    d1::task* get_critical_task(d1::task*, execution_data_ext&, isolation_type, bool);

    template <bool ITTPossible, typename Waiter>
    d1::task* receive_or_steal_task(thread_data& tls, execution_data_ext& ed, Waiter& waiter,
                                isolation_type isolation, bool outermost, bool criticality_absence);

    template <bool ITTPossible, typename Waiter>
    d1::task* local_wait_for_all(d1::task * t, Waiter& waiter);

    task_dispatcher(const task_dispatcher&) = delete;

    bool can_steal();
public:
    task_dispatcher(arena* a);

    ~task_dispatcher() {
        if (m_suspend_point) {
            m_suspend_point->~suspend_point_type();
            cache_aligned_deallocate(m_suspend_point);
        }

<<<<<<< HEAD
        // for (auto& elem : m_reference_vertex_map) {
        //     d1::reference_vertex*& node = elem.second;
        //     node->~reference_vertex();
        //     cache_aligned_deallocate(node);
        //     poison_pointer(node);
        // }
=======
        for (auto& elem : m_reference_vertex_map) {
            d1::reference_vertex*& node = elem.second;
            node->~reference_vertex();
            cache_aligned_deallocate(node);
            poison_pointer(node);
        }
>>>>>>> 306c75f5

        poison_pointer(m_thread_data);
        poison_pointer(m_suspend_point);
    }

    template <typename Waiter>
    d1::task* local_wait_for_all(d1::task* t, Waiter& waiter);

    bool allow_fifo_task(bool new_state) {
        bool old_state = m_properties.fifo_tasks_allowed;
        m_properties.fifo_tasks_allowed = new_state;
        return old_state;
    }

    isolation_type set_isolation(isolation_type isolation) {
        isolation_type prev = m_execute_data_ext.isolation;
        m_execute_data_ext.isolation = isolation;
        return prev;
    }

    thread_data& get_thread_data() {
        __TBB_ASSERT(m_thread_data, nullptr);
        return *m_thread_data;
    }

    static void execute_and_wait(d1::task* t, d1::wait_context& wait_ctx, d1::task_group_context& w_ctx);

    void set_stealing_threshold(std::uintptr_t stealing_threshold) {
        bool assert_condition = (stealing_threshold == 0 && m_stealing_threshold != 0) ||
                                (stealing_threshold != 0 && m_stealing_threshold == 0);
        __TBB_ASSERT_EX( assert_condition, nullptr );
        m_stealing_threshold = stealing_threshold;
    }

    d1::task* get_inbox_or_critical_task(execution_data_ext&, mail_inbox&, isolation_type, bool);
    d1::task* get_stream_or_critical_task(execution_data_ext&, arena&, task_stream<front_accessor>&,
                                      unsigned& /*hint_for_stream*/, isolation_type,
                                      bool /*critical_allowed*/);
    d1::task* steal_or_get_critical(execution_data_ext&, arena&, unsigned /*arena_index*/, FastRandom&,
                                isolation_type, bool /*critical_allowed*/);

#if __TBB_RESUMABLE_TASKS
    /* [[noreturn]] */ void co_local_wait_for_all() noexcept;
    void suspend(suspend_callback_type suspend_callback, void* user_callback);
    void internal_suspend();
    void do_post_resume_action();

    bool resume(task_dispatcher& target);
    suspend_point_type* get_suspend_point();
    void init_suspend_point(arena* a, std::size_t stack_size);
    friend void internal_resume(suspend_point_type*);
    void recall_point();
#endif /* __TBB_RESUMABLE_TASKS */
};

#if _MSC_VER && !defined(__INTEL_COMPILER)
#pragma warning( pop )
#endif

inline std::uintptr_t calculate_stealing_threshold(std::uintptr_t base, std::size_t stack_size) {
    __TBB_ASSERT(stack_size != 0, "Stack size cannot be zero");
    __TBB_ASSERT(base > stack_size / 2, "Stack anchor calculation overflow");
    return base - stack_size / 2;
}

struct task_group_context_impl {
    static void destroy(d1::task_group_context&);
    static void initialize(d1::task_group_context&);
    static void register_with(d1::task_group_context&, thread_data*);
    static void bind_to_impl(d1::task_group_context&, thread_data*);
    static void bind_to(d1::task_group_context&, thread_data*);
    static void propagate_task_group_state(d1::task_group_context&, std::atomic<uint32_t> d1::task_group_context::*, d1::task_group_context&, uint32_t);
    static bool cancel_group_execution(d1::task_group_context&);
    static bool is_group_execution_cancelled(const d1::task_group_context&);
    static void reset(d1::task_group_context&);
    static void capture_fp_settings(d1::task_group_context&);
    static void copy_fp_settings(d1::task_group_context& ctx, const d1::task_group_context& src);
};


//! Forward declaration for scheduler entities
bool gcc_rethrow_exception_broken();
void fix_broken_rethrow();
//! Forward declaration: throws std::runtime_error with what() returning error_code description prefixed with aux_info
void handle_perror(int error_code, const char* aux_info);

} // namespace r1
} // namespace detail
} // namespace tbb

#endif /* _TBB_scheduler_common_H */<|MERGE_RESOLUTION|>--- conflicted
+++ resolved
@@ -477,15 +477,11 @@
     suspend_point_type* m_suspend_point{ nullptr };
 
     //! Used to improve scalability of d1::wait_context by using per thread reference_counter
-<<<<<<< HEAD
-    std::unordered_map<d1::wait_tree_vertex_interface*, d1::reference_vertex*> m_reference_vertex_map;
-=======
     std::unordered_map<d1::wait_tree_vertex_interface*, d1::reference_vertex*,
                        std::hash<d1::wait_tree_vertex_interface*>, std::equal_to<d1::wait_tree_vertex_interface*>,
                        tbb_allocator<std::pair<d1::wait_tree_vertex_interface* const, d1::reference_vertex*>>
                       >
         m_reference_vertex_map;
->>>>>>> 306c75f5
 
     //! Attempt to get a task from the mailbox.
     /** Gets a task only if it has not been executed by its sender or a thief
@@ -516,21 +512,12 @@
             cache_aligned_deallocate(m_suspend_point);
         }
 
-<<<<<<< HEAD
-        // for (auto& elem : m_reference_vertex_map) {
-        //     d1::reference_vertex*& node = elem.second;
-        //     node->~reference_vertex();
-        //     cache_aligned_deallocate(node);
-        //     poison_pointer(node);
-        // }
-=======
         for (auto& elem : m_reference_vertex_map) {
             d1::reference_vertex*& node = elem.second;
             node->~reference_vertex();
             cache_aligned_deallocate(node);
             poison_pointer(node);
         }
->>>>>>> 306c75f5
 
         poison_pointer(m_thread_data);
         poison_pointer(m_suspend_point);
