--- conflicted
+++ resolved
@@ -234,12 +234,6 @@
 }
 
 void private_worker::start_shutdown() {
-<<<<<<< HEAD
-    state_t expected_state = my_state.load(std::memory_order_acquire);
-    __TBB_ASSERT( expected_state!=st_quit, nullptr);
-
-    while( !my_state.compare_exchange_strong( expected_state, st_quit ) );
-=======
     // The state can be transferred only in one direction: st_init -> st_starting -> st_normal.
     // So we do not need more than three CAS attempts.
     state_t expected_state = my_state.load(std::memory_order_relaxed);
@@ -252,7 +246,6 @@
             __TBB_ASSERT_EX(res, "We cannot fail in the normal state");
         }
     }
->>>>>>> 4d2254b0
 
     if( expected_state==st_normal || expected_state==st_starting ) {
         // May have invalidated invariant for sleeping, so wake up the thread.
