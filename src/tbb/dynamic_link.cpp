/*
    Copyright (c) 2005-2022 Intel Corporation

    Licensed under the Apache License, Version 2.0 (the "License");
    you may not use this file except in compliance with the License.
    You may obtain a copy of the License at

        http://www.apache.org/licenses/LICENSE-2.0

    Unless required by applicable law or agreed to in writing, software
    distributed under the License is distributed on an "AS IS" BASIS,
    WITHOUT WARRANTIES OR CONDITIONS OF ANY KIND, either express or implied.
    See the License for the specific language governing permissions and
    limitations under the License.
*/

#include "dynamic_link.h"

#include "oneapi/tbb/detail/_template_helpers.h"
#include "oneapi/tbb/detail/_utils.h"

#include "static_string.h"
#include <cstdarg>          // va_list etc.
#include <cstring>          // strrchr

#include "literal_const_string.h"
#include "string_view.h"

#if _WIN32
    #include <malloc.h>

    // Unify system calls
    #define dlopen( name, flags )   LoadLibrary( name )
    #define dlsym( handle, name )   GetProcAddress( handle, name )
    #define dlclose( handle )       ( ! FreeLibrary( handle ) )
    #define dlerror()               GetLastError()
#ifndef PATH_MAX
    #define PATH_MAX                MAX_PATH
#endif
#else /* _WIN32 */
    #include <dlfcn.h>
    #include <unistd.h>

    #include <climits>
    #include <cstdlib>
#endif /* _WIN32 */

#if __TBB_WEAK_SYMBOLS_PRESENT && !__TBB_DYNAMIC_LOAD_ENABLED
    //TODO: use function attribute for weak symbols instead of the pragma.
    #pragma weak dlopen
    #pragma weak dlsym
    #pragma weak dlclose
#endif /* __TBB_WEAK_SYMBOLS_PRESENT && !__TBB_DYNAMIC_LOAD_ENABLED */


#define __USE_STATIC_DL_INIT    ( !__ANDROID__ )


/*
dynamic_link is a common interface for searching for required symbols in an
executable and dynamic libraries.

dynamic_link provides certain guarantees:
  1. Either all or none of the requested symbols are resolved. Moreover, if
  symbols are not resolved, the dynamic_link_descriptor table is not modified;
  2. All returned symbols have secured lifetime: this means that none of them
  can be invalidated until dynamic_unlink is called;
  3. Any loaded library is loaded only via the full path. The full path is that
  from which the runtime itself was loaded. (This is done to avoid security
  issues caused by loading libraries from insecure paths).

dynamic_link searches for the requested symbols in three stages, stopping as
soon as all of the symbols have been resolved.

  1. Search the global scope:
    a. On Windows: dynamic_link tries to obtain the handle of the requested
    library and if it succeeds it resolves the symbols via that handle.
    b. On Linux: dynamic_link tries to search for the symbols in the global
    scope via the main program handle. If the symbols are present in the global
    scope their lifetime is not guaranteed (since dynamic_link does not know
    anything about the library from which they are exported). Therefore it
    tries to "pin" the symbols by obtaining the library name and reopening it.
    dlopen may fail to reopen the library in two cases:
       i. The symbols are exported from the executable. Currently dynamic _link
      cannot handle this situation, so it will not find these symbols in this
      step.
      ii. The necessary library has been unloaded and cannot be reloaded. It
      seems there is nothing that can be done in this case. No symbols are
      returned.

  2. Dynamic load: an attempt is made to load the requested library via the
  full path.
    The full path used is that from which the runtime itself was loaded. If the
    library can be loaded, then an attempt is made to resolve the requested
    symbols in the newly loaded library.
    If the symbols are not found the library is unloaded.

  3. Weak symbols: if weak symbols are available they are returned.
*/

namespace tbb {
namespace detail {
namespace r1 {

#if __TBB_WEAK_SYMBOLS_PRESENT || __TBB_DYNAMIC_LOAD_ENABLED

#if !defined(DYNAMIC_LINK_WARNING) && !__TBB_WIN8UI_SUPPORT && __TBB_DYNAMIC_LOAD_ENABLED
    // Report runtime errors and continue.
    #define DYNAMIC_LINK_WARNING dynamic_link_warning
    static void dynamic_link_warning( dynamic_link_error_t code, ... ) {
        suppress_unused_warning(code);
    } // library_warning
#endif /* !defined(DYNAMIC_LINK_WARNING) && !__TBB_WIN8UI_SUPPORT && __TBB_DYNAMIC_LOAD_ENABLED */

    static bool resolve_symbols( dynamic_link_handle module, const dynamic_link_descriptor descriptors[], std::size_t required )
    {
        if ( !module )
            return false;

        #if !__TBB_DYNAMIC_LOAD_ENABLED /* only __TBB_WEAK_SYMBOLS_PRESENT is defined */
            if ( !dlsym ) return false;
        #endif /* !__TBB_DYNAMIC_LOAD_ENABLED */

        const std::size_t n_desc=20; // Usually we don't have more than 20 descriptors per library
        __TBB_ASSERT_EX( required <= n_desc, "Too many descriptors is required" );
        if ( required > n_desc ) return false;
        pointer_to_handler h[n_desc];

        for ( std::size_t k = 0; k < required; ++k ) {
            dynamic_link_descriptor const & desc = descriptors[k];
            pointer_to_handler addr = (pointer_to_handler)dlsym( module, desc.name );
            if ( !addr ) {
                return false;
            }
            h[k] = addr;
        }

        // Commit the entry points.
        // Cannot use memset here, because the writes must be atomic.
        for( std::size_t k = 0; k < required; ++k )
            *descriptors[k].handler = h[k];
        return true;
    }

#if __TBB_WIN8UI_SUPPORT
<<<<<<< HEAD
    bool dynamic_link( const literal_const_string& library, const dynamic_link_descriptor descriptors[], std::size_t required, dynamic_link_handle*, int flags ) {
        dynamic_link_handle tmp_handle = NULL;
=======
    bool dynamic_link( const char*  library, const dynamic_link_descriptor descriptors[], std::size_t required, dynamic_link_handle*, int flags ) {
        dynamic_link_handle tmp_handle = nullptr;
>>>>>>> 18e06f7f
        TCHAR wlibrary[256];
        if ( MultiByteToWideChar(CP_UTF8, 0, library.c_str(), -1, wlibrary, 255) == 0 ) return false;
        if ( flags & DYNAMIC_LINK_LOAD )
            tmp_handle = LoadPackagedLibrary( wlibrary, 0 );
        if (tmp_handle != nullptr){
            return resolve_symbols(tmp_handle, descriptors, required);
        }else{
            return false;
        }
    }
    void dynamic_unlink( dynamic_link_handle ) {}
    void dynamic_unlink_all() {}
#else
#if __TBB_DYNAMIC_LOAD_ENABLED
/*
    There is a security issue on Windows: LoadLibrary() may load and execute malicious code.
    See http://www.microsoft.com/technet/security/advisory/2269637.mspx for details.
    To avoid the issue, we have to pass full path (not just library name) to LoadLibrary. This
    function constructs full path to the specified library (it is assumed the library located
    side-by-side with the tbb.dll.

    The function constructs absolute path for given relative path. Important: Base directory is not
    current one, it is the directory tbb.dll loaded from.

    Example:
        Let us assume "tbb.dll" is located in "c:\program files\common\intel\" directory, e.g.
        absolute path of the library is "c:\program files\common\intel\tbb.dll". Absolute path for
        "tbbmalloc.dll" would be "c:\program files\common\intel\tbbmalloc.dll". Absolute path for
        "malloc\tbbmalloc.dll" would be "c:\program files\common\intel\malloc\tbbmalloc.dll".
*/

    // Struct handle_storage is used by dynamic_link routine to store handles of
    // all loaded or pinned dynamic libraries. When TBB is shut down, it calls
    // dynamic_unlink_all() that unloads modules referenced by handle_storage.
    // This struct should not have any constructors since it may be used before
    // the constructor is called.
    #define MAX_LOADED_MODULES 8 // The number of maximum possible modules which can be loaded

    using atomic_incrementer = std::atomic<std::size_t>;

    static struct handles_t {
        atomic_incrementer my_size;
        dynamic_link_handle my_handles[MAX_LOADED_MODULES];

        void add(const dynamic_link_handle &handle) {
            const std::size_t ind = my_size++;
            __TBB_ASSERT_EX( ind < MAX_LOADED_MODULES, "Too many modules are loaded" );
            my_handles[ind] = handle;
        }

        void free() {
            const std::size_t size = my_size;
            for (std::size_t i=0; i<size; ++i)
                dynamic_unlink( my_handles[i] );
        }
    } handles;

    static std::once_flag init_dl_data_state;

    static struct ap_data_t {
        static_string<PATH_MAX> _path = {PATH_MAX}; // resize the string to maximum size
    } ap_data;

    static void init_ap_data() {
    #if _WIN32
        // Get handle of our DLL first.
        HMODULE handle;
        BOOL brc = GetModuleHandleEx(
            GET_MODULE_HANDLE_EX_FLAG_FROM_ADDRESS | GET_MODULE_HANDLE_EX_FLAG_UNCHANGED_REFCOUNT,
            (LPCSTR)( & dynamic_link ), // any function inside the library can be used for the address
            & handle
            );
        if ( !brc ) { // Error occurred.
            int err = GetLastError();
            DYNAMIC_LINK_WARNING( dl_sys_fail, "GetModuleHandleEx", err );
            return;
        }

        auto& _path = ap_data._path;
        // Now get path to our DLL.
        DWORD drc = GetModuleFileName( handle, _path.data(), static_cast< DWORD >( _path.size() ) );
        if ( drc == 0 ) { // Error occurred.
            int err = GetLastError();
            DYNAMIC_LINK_WARNING( dl_sys_fail, "GetModuleFileName", err );
            return;
        }
        if ( drc >= _path.size() ) { // Buffer too short.
            DYNAMIC_LINK_WARNING( dl_buff_too_small );
            return;
        }
        // Find the position of the last backslash.
        // For some unknown reason std::strrchr require non const c-string
        char *backslash = std::strrchr( _path.data(), '\\' );

        if ( !backslash ) {    // Backslash not found.
<<<<<<< HEAD
            __TBB_ASSERT_EX( backslash != NULL, "Unbelievable.");
=======
            __TBB_ASSERT_EX( backslash != nullptr, "Unbelievable.");
>>>>>>> 18e06f7f
            return;
        }
        __TBB_ASSERT_EX( backslash >= _path.c_str(), "Unbelievable.");
        _path.resize(backslash - _path.c_str() + 1);
    #else
        // Get the library path
        Dl_info dlinfo;
        int res = dladdr( (void*)&dynamic_link, &dlinfo ); // any function inside the library can be used for the address
        if ( !res ) {
            char const * err = dlerror();
            DYNAMIC_LINK_WARNING( dl_sys_fail, "dladdr", err );
            return;
        } else {
<<<<<<< HEAD
            __TBB_ASSERT_EX( dlinfo.dli_fname != NULL, "Unbelievable." );
=======
            __TBB_ASSERT_EX( dlinfo.dli_fname!=nullptr, "Unbelievable." );
>>>>>>> 18e06f7f
        }

        //find the last / in the SO pathname
        char const *slash = std::strrchr( dlinfo.dli_fname, '/' );
        __TBB_ASSERT_EX( !slash || (slash >= dlinfo.dli_fname), "Unbelievable.");

        auto SO_path = slash ? string_view{dlinfo.dli_fname, static_cast<std::size_t>(slash - dlinfo.dli_fname) + 1} : string_view{};

        if ( dlinfo.dli_fname[0] != '/' ) {
            // The library path is relative so get the current working directory first
            auto& _path = ap_data._path;
            _path.resize(_path.max_size());

            if ( !getcwd( _path.data(), _path.size() ) ) {
                DYNAMIC_LINK_WARNING( dl_buff_too_small );
                return;
            }
            // Then assign it to the ap_data._path

            // The argument of std::strlen below is guaranteed to have terminating null character,
            // due POSIX specification of getcwd function.
            _path.resize(std::strlen(_path.c_str()));
            _path += "/";
        }
        else {
            ap_data._path.clear();
        }


        if ( (ap_data._path.size() + SO_path.size()) > ap_data._path.max_size() ) {
            DYNAMIC_LINK_WARNING( dl_buff_too_small );
            ap_data._path.clear();
            return;
        }
        ap_data._path += SO_path;

    #endif /* _WIN32 */
    }

    static void init_dl_data() {
        init_ap_data();
    }

    /*
        The function constructs absolute path for given relative path. Important: Base directory is not
        current one, it is the directory libtbb.so loaded from.

        Arguments:
        in  name -- Name of a file (may be with relative path; it must not be an absolute one).
        out path -- Buffer to save result (absolute path) to.
        in  len  -- Size of buffer.
        ret      -- 0         -- Error occurred.
                    > len     -- Buffer too short, required size returned.
                    otherwise -- Ok, number of characters (incl. terminating null) written to buffer.
    */
    template<std::size_t N>
    static std::size_t abs_path( literal_const_string const& name, static_string<N>& path ) {
        if ( ap_data._path.size() == 0 )
            return 0;

<<<<<<< HEAD
        std::size_t full_len = name.size() + ap_data._path.size();
        if ( full_len < path.max_size() ) {
            path = ap_data._path;
            path += name;
=======
        std::size_t name_len = std::strlen( name );
        std::size_t full_len = name_len+ap_data._len;
        if ( full_len < len ) {
            __TBB_ASSERT( ap_data._path[ap_data._len] == 0, nullptr);
            __TBB_ASSERT( std::strlen(ap_data._path) == ap_data._len, nullptr);
            std::strncpy( path, ap_data._path, ap_data._len + 1 );
            __TBB_ASSERT( path[ap_data._len] == 0, nullptr);
            std::strncat( path, name, len - ap_data._len );
            __TBB_ASSERT( std::strlen(path) == full_len, nullptr);
>>>>>>> 18e06f7f
        }
        return full_len+1; // +1 for null character
    }
#endif  // __TBB_DYNAMIC_LOAD_ENABLED
    void init_dynamic_link_data() {
    #if __TBB_DYNAMIC_LOAD_ENABLED
        std::call_once( init_dl_data_state, init_dl_data );
    #endif
    }

    #if __USE_STATIC_DL_INIT
    // ap_data structure is initialized with current directory on Linux.
    // So it should be initialized as soon as possible since the current directory may be changed.
    // static_init_ap_data object provides this initialization during library loading.
    static struct static_init_dl_data_t {
        static_init_dl_data_t() {
            init_dynamic_link_data();
        }
    } static_init_dl_data;
    #endif

    #if __TBB_WEAK_SYMBOLS_PRESENT
    static bool weak_symbol_link( const dynamic_link_descriptor descriptors[], std::size_t required )
    {
        // Check if the required entries are present in what was loaded into our process.
        for ( std::size_t k = 0; k < required; ++k )
            if ( !descriptors[k].ptr )
                return false;
        // Commit the entry points.
        for ( std::size_t k = 0; k < required; ++k )
            *descriptors[k].handler = (pointer_to_handler) descriptors[k].ptr;
        return true;
    }
    #else
    static bool weak_symbol_link( const dynamic_link_descriptor[], std::size_t ) {
        return false;
    }
    #endif /* __TBB_WEAK_SYMBOLS_PRESENT */

    void dynamic_unlink( dynamic_link_handle handle ) {
    #if !__TBB_DYNAMIC_LOAD_ENABLED /* only __TBB_WEAK_SYMBOLS_PRESENT is defined */
        if ( !dlclose ) return;
    #endif
        if ( handle ) {
            dlclose( handle );
        }
    }

    void dynamic_unlink_all() {
    #if __TBB_DYNAMIC_LOAD_ENABLED
        handles.free();
    #endif
    }

    static dynamic_link_handle global_symbols_link( const char* library, const dynamic_link_descriptor descriptors[], std::size_t required ) {
        dynamic_link_handle library_handle{};
#if _WIN32
        auto res = GetModuleHandleEx(0, library, &library_handle);
        __TBB_ASSERT_EX((res && library_handle) || (!res && !library_handle), nullptr);
#else /* _WIN32 */
    #if !__TBB_DYNAMIC_LOAD_ENABLED /* only __TBB_WEAK_SYMBOLS_PRESENT is defined */
        if ( !dlopen ) return 0;
    #endif /* !__TBB_DYNAMIC_LOAD_ENABLED */
        // RTLD_GLOBAL - to guarantee that old TBB will find the loaded library
        // RTLD_NOLOAD - not to load the library without the full path
        library_handle = dlopen(library, RTLD_LAZY | RTLD_GLOBAL | RTLD_NOLOAD);
#endif /* _WIN32 */
        if (library_handle) {
            if (!resolve_symbols(library_handle, descriptors, required)) {
                dynamic_unlink(library_handle);
                library_handle = nullptr;
            }
        }
        return library_handle;
    }

    static void save_library_handle( dynamic_link_handle src, dynamic_link_handle *dst ) {
        __TBB_ASSERT_EX( src, "The library handle to store must be non-zero" );
        if ( dst )
            *dst = src;
    #if __TBB_DYNAMIC_LOAD_ENABLED
        else
            handles.add( src );
    #endif /* __TBB_DYNAMIC_LOAD_ENABLED */
    }

#if !_WIN32
    int loading_flags(bool local_binding) {
        int flags = RTLD_NOW;
        if (local_binding) {
            flags = flags | RTLD_LOCAL;
#if (__linux__ && __GLIBC__) && !__TBB_USE_SANITIZERS
            flags = flags | RTLD_DEEPBIND;
#endif
        } else {
            flags = flags | RTLD_GLOBAL;
        }
        return flags;
    }
#endif

    dynamic_link_handle dynamic_load( const literal_const_string& library, const dynamic_link_descriptor descriptors[], std::size_t required, bool local_binding ) {
        ::tbb::detail::suppress_unused_warning( library, descriptors, required, local_binding );
#if __TBB_DYNAMIC_LOAD_ENABLED
        static_string<PATH_MAX + 1> path;
        std::size_t rc = abs_path( library,  path );
        if ( 0 < rc && rc <= path.max_size() ) {
#if _WIN32
            // Prevent Windows from displaying silly message boxes if it fails to load library
            // (e.g. because of MS runtime problems - one of those crazy manifest related ones)
            UINT prev_mode = SetErrorMode (SEM_FAILCRITICALERRORS);
#endif /* _WIN32 */
            // The second argument (loading_flags) is ignored on Windows
            dynamic_link_handle library_handle = dlopen( path.c_str(), loading_flags(local_binding) );
#if _WIN32
            SetErrorMode (prev_mode);
#endif /* _WIN32 */
            if( library_handle ) {
                if( !resolve_symbols( library_handle, descriptors, required ) ) {
                    // The loaded library does not contain all the expected entry points
                    dynamic_unlink( library_handle );
                    library_handle = nullptr;
                }
            } else
                DYNAMIC_LINK_WARNING( dl_lib_not_found, path.c_str(), dlerror() );
            return library_handle;
        } else if ( rc > path.max_size() )
                DYNAMIC_LINK_WARNING( dl_buff_too_small );
                // rc == 0 means failing of init_ap_data so the warning has already been issued.

#endif /* __TBB_DYNAMIC_LOAD_ENABLED */
            return nullptr;
    }

    bool dynamic_link( const literal_const_string& library, const dynamic_link_descriptor descriptors[], std::size_t required, dynamic_link_handle *handle, int flags ) {
        init_dynamic_link_data();

        // TODO: May global_symbols_link find weak symbols?
<<<<<<< HEAD
        dynamic_link_handle library_handle = ( flags & DYNAMIC_LINK_GLOBAL ) ? global_symbols_link( library.c_str(), descriptors, required ) : 0;
=======
        dynamic_link_handle library_handle = ( flags & DYNAMIC_LINK_GLOBAL ) ? global_symbols_link( library, descriptors, required ) : nullptr;
>>>>>>> 18e06f7f

#if defined(_MSC_VER) && _MSC_VER <= 1900
#pragma warning (push)
// MSVC 2015 warning: 'int': forcing value to bool 'true' or 'false'
#pragma warning (disable: 4800)
#endif
        if ( !library_handle && ( flags & DYNAMIC_LINK_LOAD ) )
            library_handle = dynamic_load( library, descriptors, required, flags & DYNAMIC_LINK_LOCAL );

#if defined(_MSC_VER) && _MSC_VER <= 1900
#pragma warning (pop)
#endif
        if ( !library_handle && ( flags & DYNAMIC_LINK_WEAK ) )
            return weak_symbol_link( descriptors, required );

        if ( library_handle ) {
            save_library_handle( library_handle, handle );
            return true;
        }
        return false;
    }

#endif /*__TBB_WIN8UI_SUPPORT*/
#else /* __TBB_WEAK_SYMBOLS_PRESENT || __TBB_DYNAMIC_LOAD_ENABLED */
    bool dynamic_link( const literal_const_string&, const dynamic_link_descriptor*, std::size_t, dynamic_link_handle *handle, int ) {
        if ( handle )
            *handle=0;
        return false;
    }
    void dynamic_unlink( dynamic_link_handle ) {}
    void dynamic_unlink_all() {}
#endif /* __TBB_WEAK_SYMBOLS_PRESENT || __TBB_DYNAMIC_LOAD_ENABLED */

} // namespace r1
} // namespace detail
} // namespace tbb<|MERGE_RESOLUTION|>--- conflicted
+++ resolved
@@ -143,13 +143,8 @@
     }
 
 #if __TBB_WIN8UI_SUPPORT
-<<<<<<< HEAD
     bool dynamic_link( const literal_const_string& library, const dynamic_link_descriptor descriptors[], std::size_t required, dynamic_link_handle*, int flags ) {
-        dynamic_link_handle tmp_handle = NULL;
-=======
-    bool dynamic_link( const char*  library, const dynamic_link_descriptor descriptors[], std::size_t required, dynamic_link_handle*, int flags ) {
         dynamic_link_handle tmp_handle = nullptr;
->>>>>>> 18e06f7f
         TCHAR wlibrary[256];
         if ( MultiByteToWideChar(CP_UTF8, 0, library.c_str(), -1, wlibrary, 255) == 0 ) return false;
         if ( flags & DYNAMIC_LINK_LOAD )
@@ -245,11 +240,7 @@
         char *backslash = std::strrchr( _path.data(), '\\' );
 
         if ( !backslash ) {    // Backslash not found.
-<<<<<<< HEAD
-            __TBB_ASSERT_EX( backslash != NULL, "Unbelievable.");
-=======
             __TBB_ASSERT_EX( backslash != nullptr, "Unbelievable.");
->>>>>>> 18e06f7f
             return;
         }
         __TBB_ASSERT_EX( backslash >= _path.c_str(), "Unbelievable.");
@@ -263,11 +254,7 @@
             DYNAMIC_LINK_WARNING( dl_sys_fail, "dladdr", err );
             return;
         } else {
-<<<<<<< HEAD
-            __TBB_ASSERT_EX( dlinfo.dli_fname != NULL, "Unbelievable." );
-=======
-            __TBB_ASSERT_EX( dlinfo.dli_fname!=nullptr, "Unbelievable." );
->>>>>>> 18e06f7f
+            __TBB_ASSERT_EX( dlinfo.dli_fname != nullptr, "Unbelievable." );
         }
 
         //find the last / in the SO pathname
@@ -328,22 +315,10 @@
         if ( ap_data._path.size() == 0 )
             return 0;
 
-<<<<<<< HEAD
         std::size_t full_len = name.size() + ap_data._path.size();
         if ( full_len < path.max_size() ) {
             path = ap_data._path;
             path += name;
-=======
-        std::size_t name_len = std::strlen( name );
-        std::size_t full_len = name_len+ap_data._len;
-        if ( full_len < len ) {
-            __TBB_ASSERT( ap_data._path[ap_data._len] == 0, nullptr);
-            __TBB_ASSERT( std::strlen(ap_data._path) == ap_data._len, nullptr);
-            std::strncpy( path, ap_data._path, ap_data._len + 1 );
-            __TBB_ASSERT( path[ap_data._len] == 0, nullptr);
-            std::strncat( path, name, len - ap_data._len );
-            __TBB_ASSERT( std::strlen(path) == full_len, nullptr);
->>>>>>> 18e06f7f
         }
         return full_len+1; // +1 for null character
     }
@@ -482,11 +457,7 @@
         init_dynamic_link_data();
 
         // TODO: May global_symbols_link find weak symbols?
-<<<<<<< HEAD
-        dynamic_link_handle library_handle = ( flags & DYNAMIC_LINK_GLOBAL ) ? global_symbols_link( library.c_str(), descriptors, required ) : 0;
-=======
-        dynamic_link_handle library_handle = ( flags & DYNAMIC_LINK_GLOBAL ) ? global_symbols_link( library, descriptors, required ) : nullptr;
->>>>>>> 18e06f7f
+        dynamic_link_handle library_handle = ( flags & DYNAMIC_LINK_GLOBAL ) ? global_symbols_link( library.c_str(), descriptors, required ) : nullptr;
 
 #if defined(_MSC_VER) && _MSC_VER <= 1900
 #pragma warning (push)
