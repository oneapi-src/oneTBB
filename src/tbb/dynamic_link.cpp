--- conflicted
+++ resolved
@@ -144,11 +144,7 @@
 
 #if __TBB_WIN8UI_SUPPORT
     bool dynamic_link( const literal_const_string& library, const dynamic_link_descriptor descriptors[], std::size_t required, dynamic_link_handle*, int flags ) {
-<<<<<<< HEAD
-        dynamic_link_handle tmp_handle = NULL;
-=======
         dynamic_link_handle tmp_handle = nullptr;
->>>>>>> eefe1c37
         TCHAR wlibrary[256];
         if ( MultiByteToWideChar(CP_UTF8, 0, library.c_str(), -1, wlibrary, 255) == 0 ) return false;
         if ( flags & DYNAMIC_LINK_LOAD )
