--- conflicted
+++ resolved
@@ -26,44 +26,6 @@
     add_library(${TBBBIND_NAME} tbb_bind.cpp)
     add_library(TBB::${TBBBIND_NAME} ALIAS ${TBBBIND_NAME})
 
-<<<<<<< HEAD
-        target_compile_options(${TBBBIND_NAME}
-            PRIVATE
-            ${TBB_CXX_STD_FLAG} # TODO: consider making it PUBLIC.
-            ${TBB_MMD_FLAG}
-            ${TBB_DSE_FLAG}
-            ${TBB_WARNING_LEVEL}
-            ${TBB_LIB_COMPILE_FLAGS}
-            ${TBB_COMMON_COMPILE_FLAGS}
-        )
-        
-        if (FALSE)
-        # Avoid use of target_link_libraries here as it changes /DEF option to \DEF on Windows.
-        set_target_properties(${TBBBIND_NAME} PROPERTIES
-            DEFINE_SYMBOL ""
-            VERSION ${TBBBIND_BINARY_VERSION}.${TBB_BINARY_MINOR_VERSION}
-            SOVERSION ${TBBBIND_BINARY_VERSION}
-            LINK_FLAGS ${TBB_LINK_DEF_FILE_FLAG} "\"${CMAKE_CURRENT_SOURCE_DIR}/def/${TBB_DEF_FILE_PREFIX}-tbbbind.def\""
-            LINK_DEPENDS "${CMAKE_CURRENT_SOURCE_DIR}/def/${TBB_DEF_FILE_PREFIX}-tbbbind.def"
-        )
-        endif()
-        
-        # Prefer using target_link_options instead of target_link_libraries to specify link options because
-        # target_link_libraries may incorrectly handle some options (on Windows, for example).
-        if (COMMAND target_link_options)
-            target_link_options(${TBBBIND_NAME}
-                PRIVATE
-                ${TBB_LIB_LINK_FLAGS}
-                ${TBB_COMMON_LINK_FLAGS}
-            )
-        else()
-            target_link_libraries(${TBBBIND_NAME}
-                PRIVATE
-                ${TBB_LIB_LINK_FLAGS}
-                ${TBB_COMMON_LINK_FLAGS}
-            )
-        endif()
-=======
     target_compile_definitions(${TBBBIND_NAME}
                                PUBLIC
                                $<$<CONFIG:DEBUG>:TBB_USE_DEBUG>
@@ -87,6 +49,7 @@
     )
 
     # Avoid use of target_link_libraries here as it changes /DEF option to \DEF on Windows.
+    if (FALSE)
     set_target_properties(${TBBBIND_NAME} PROPERTIES
         DEFINE_SYMBOL ""
         VERSION ${TBBBIND_BINARY_VERSION}.${TBB_BINARY_MINOR_VERSION}
@@ -94,7 +57,7 @@
         LINK_FLAGS ${TBB_LINK_DEF_FILE_FLAG}${CMAKE_CURRENT_SOURCE_DIR}/def/${TBB_DEF_FILE_PREFIX}-tbbbind.def
         LINK_DEPENDS ${CMAKE_CURRENT_SOURCE_DIR}/def/${TBB_DEF_FILE_PREFIX}-tbbbind.def
     )
->>>>>>> 9e15720b
+    endif()
 
     # Prefer using target_link_options instead of target_link_libraries to specify link options because
     # target_link_libraries may incorrectly handle some options (on Windows, for example).
