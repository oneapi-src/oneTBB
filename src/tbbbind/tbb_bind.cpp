--- conflicted
+++ resolved
@@ -224,7 +224,6 @@
         }
     }
 
-<<<<<<< HEAD
     void enforce_hwloc_2_5_runtime_linkage() {
         // Without the call of this function HWLOC 2.4 can be successfully loaded during the tbbbind_2_5 loading.
         // It is possible since tbbbind_2_5 don't use any new entry points that were introduced in HWLOC 2.5
@@ -237,19 +236,7 @@
 #endif
     }
 
-public:
-    typedef hwloc_cpuset_t             affinity_mask;
-    typedef hwloc_const_cpuset_t const_affinity_mask;
-
-    static platform_topology& instance() {
-        static platform_topology topology;
-        return topology;
-    }
-
-    bool is_topology_parsed() { return initialization_state == topology_parsed; }
-
-=======
->>>>>>> fcb8377b
+  
     void initialize( std::size_t groups_num ) {
         if ( initialization_state != uninitialized )
             return;
